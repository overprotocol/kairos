// Copyright 2022 The go-ethereum Authors
// This file is part of the go-ethereum library.
//
// The go-ethereum library is free software: you can redistribute it and/or modify
// it under the terms of the GNU Lesser General Public License as published by
// the Free Software Foundation, either version 3 of the License, or
// (at your option) any later version.
//
// The go-ethereum library is distributed in the hope that it will be useful,
// but WITHOUT ANY WARRANTY; without even the implied warranty of
// MERCHANTABILITY or FITNESS FOR A PARTICULAR PURPOSE. See the
// GNU Lesser General Public License for more details.
//
// You should have received a copy of the GNU Lesser General Public License
// along with the go-ethereum library. If not, see <http://www.gnu.org/licenses/>

package miner

import (
	"math/big"
	"reflect"
	"testing"
	"time"

	"github.com/ethereum/go-ethereum/accounts"
	"github.com/ethereum/go-ethereum/beacon/engine"
	"github.com/ethereum/go-ethereum/common"
	"github.com/ethereum/go-ethereum/consensus"
	"github.com/ethereum/go-ethereum/consensus/clique"
	"github.com/ethereum/go-ethereum/consensus/ethash"
	"github.com/ethereum/go-ethereum/core"
	"github.com/ethereum/go-ethereum/core/rawdb"
	"github.com/ethereum/go-ethereum/core/txpool"
	"github.com/ethereum/go-ethereum/core/txpool/legacypool"
	"github.com/ethereum/go-ethereum/core/types"
	"github.com/ethereum/go-ethereum/core/vm"
	"github.com/ethereum/go-ethereum/crypto"
	"github.com/ethereum/go-ethereum/ethdb"
	"github.com/ethereum/go-ethereum/params"
)

var (
	// Test chain configurations
	testTxPoolConfig  legacypool.Config
	ethashChainConfig *params.ChainConfig
	cliqueChainConfig *params.ChainConfig

	// Test accounts
	testBankKey, _  = crypto.GenerateKey()
	testBankAddress = crypto.PubkeyToAddress(testBankKey.PublicKey)
	testBankFunds   = big.NewInt(1000000000000000000)

	testUserKey, _  = crypto.GenerateKey()
	testUserAddress = crypto.PubkeyToAddress(testUserKey.PublicKey)

	// Test transactions
	pendingTxs []*types.Transaction
	newTxs     []*types.Transaction

	testConfig = Config{
		PendingFeeRecipient: testBankAddress,
		Recommit:            time.Second,
		GasCeil:             params.GenesisGasLimit,
	}
)

func init() {
	testTxPoolConfig = legacypool.DefaultConfig
	testTxPoolConfig.Journal = ""
	ethashChainConfig = new(params.ChainConfig)
	*ethashChainConfig = *params.TestChainConfig
	cliqueChainConfig = new(params.ChainConfig)
	*cliqueChainConfig = *params.TestChainConfig
	cliqueChainConfig.Clique = &params.CliqueConfig{
		Period: 10,
		Epoch:  30000,
	}

	signer := types.LatestSigner(params.TestChainConfig)
	tx1 := types.MustSignNewTx(testBankKey, signer, &types.AccessListTx{
		ChainID:  params.TestChainConfig.ChainID,
		Nonce:    0,
		To:       &testUserAddress,
		Value:    big.NewInt(1000),
		Gas:      params.TxGas,
<<<<<<< HEAD
		GasPrice: big.NewInt(params.InitialBaseFee),
=======
		GasPrice: big.NewInt(params.MinimumBaseFee),
>>>>>>> 7f771528
	})
	pendingTxs = append(pendingTxs, tx1)

	tx2 := types.MustSignNewTx(testBankKey, signer, &types.LegacyTx{
		Nonce:    1,
		To:       &testUserAddress,
		Value:    big.NewInt(1000),
		Gas:      params.TxGas,
<<<<<<< HEAD
		GasPrice: big.NewInt(params.InitialBaseFee),
=======
		GasPrice: big.NewInt(params.MinimumBaseFee),
>>>>>>> 7f771528
	})
	newTxs = append(newTxs, tx2)
}

// testWorkerBackend implements worker.Backend interfaces and wraps all information needed during the testing.
type testWorkerBackend struct {
	db      ethdb.Database
	txPool  *txpool.TxPool
	chain   *core.BlockChain
	genesis *core.Genesis
}

func newTestWorkerBackend(t *testing.T, chainConfig *params.ChainConfig, engine consensus.Engine, db ethdb.Database, n int) *testWorkerBackend {
	var gspec = &core.Genesis{
		Config: chainConfig,
		Alloc:  types.GenesisAlloc{testBankAddress: {Balance: testBankFunds}},
	}
	switch e := engine.(type) {
	case *clique.Clique:
		gspec.ExtraData = make([]byte, 32+common.AddressLength+crypto.SignatureLength)
		copy(gspec.ExtraData[32:32+common.AddressLength], testBankAddress.Bytes())
<<<<<<< HEAD
		e.Authorize(testBankAddress)
=======
		e.Authorize(testBankAddress, func(account accounts.Account, s string, data []byte) ([]byte, error) {
			return crypto.Sign(crypto.Keccak256(data), testBankKey)
		})
>>>>>>> 7f771528
	case *ethash.Ethash:
	default:
		t.Fatalf("unexpected consensus engine type: %T", engine)
	}
	chain, err := core.NewBlockChain(db, &core.CacheConfig{TrieDirtyDisabled: true}, gspec, nil, engine, vm.Config{}, nil)
	if err != nil {
		t.Fatalf("core.NewBlockChain failed: %v", err)
	}
	pool := legacypool.New(testTxPoolConfig, chain)
	txpool, _ := txpool.New(testTxPoolConfig.PriceLimit, chain, []txpool.SubPool{pool})

	return &testWorkerBackend{
		db:      db,
		chain:   chain,
		txPool:  txpool,
		genesis: gspec,
	}
}

func (b *testWorkerBackend) BlockChain() *core.BlockChain { return b.chain }
func (b *testWorkerBackend) TxPool() *txpool.TxPool       { return b.txPool }

func newTestWorker(t *testing.T, chainConfig *params.ChainConfig, engine consensus.Engine, db ethdb.Database, blocks int) (*Miner, *testWorkerBackend) {
	backend := newTestWorkerBackend(t, chainConfig, engine, db, blocks)
	backend.txPool.Add(pendingTxs, true, true)
	w := New(backend, testConfig, engine)
	return w, backend
}

func TestBuildPayload(t *testing.T) {
	var (
		db        = rawdb.NewMemoryDatabase()
		recipient = common.HexToAddress("0xdeadbeef")
	)
	w, b := newTestWorker(t, params.TestChainConfig, ethash.NewFaker(), db, 0)

	timestamp := uint64(time.Now().Unix())
	args := &BuildPayloadArgs{
		Parent:       b.chain.CurrentBlock().Hash(),
		Timestamp:    timestamp,
		Random:       common.Hash{},
		FeeRecipient: recipient,
	}
	payload, err := w.buildPayload(args, false)
	if err != nil {
		t.Fatalf("Failed to build payload %v", err)
	}
	verify := func(outer *engine.ExecutionPayloadEnvelope, txs int) {
		payload := outer.ExecutionPayload
		if payload.ParentHash != b.chain.CurrentBlock().Hash() {
			t.Fatal("Unexpected parent hash")
		}
		if payload.Random != (common.Hash{}) {
			t.Fatal("Unexpected random value")
		}
		if payload.Timestamp != timestamp {
			t.Fatal("Unexpected timestamp")
		}
		if payload.FeeRecipient != recipient {
			t.Fatal("Unexpected fee recipient")
		}
		if len(payload.Transactions) != txs {
			t.Fatal("Unexpected transaction set")
		}
	}
	empty := payload.ResolveEmpty()
	verify(empty, 0)

	full := payload.ResolveFull()
	verify(full, len(pendingTxs))

	// Ensure resolve can be called multiple times and the
	// result should be unchanged
	dataOne := payload.Resolve()
	dataTwo := payload.Resolve()
	if !reflect.DeepEqual(dataOne, dataTwo) {
		t.Fatal("Unexpected payload data")
	}
}

func TestPayloadId(t *testing.T) {
	t.Parallel()
	ids := make(map[string]int)
	for i, tt := range []*BuildPayloadArgs{
		{
			Parent:       common.Hash{1},
			Timestamp:    1,
			Random:       common.Hash{0x1},
			FeeRecipient: common.Address{0x1},
		},
		// Different parent
		{
			Parent:       common.Hash{2},
			Timestamp:    1,
			Random:       common.Hash{0x1},
			FeeRecipient: common.Address{0x1},
		},
		// Different timestamp
		{
			Parent:       common.Hash{2},
			Timestamp:    2,
			Random:       common.Hash{0x1},
			FeeRecipient: common.Address{0x1},
		},
		// Different Random
		{
			Parent:       common.Hash{2},
			Timestamp:    2,
			Random:       common.Hash{0x2},
			FeeRecipient: common.Address{0x1},
		},
		// Different fee-recipient
		{
			Parent:       common.Hash{2},
			Timestamp:    2,
			Random:       common.Hash{0x2},
			FeeRecipient: common.Address{0x2},
		},
		// Different withdrawals (non-empty)
		{
			Parent:       common.Hash{2},
			Timestamp:    2,
			Random:       common.Hash{0x2},
			FeeRecipient: common.Address{0x2},
			Withdrawals: []*types.Withdrawal{
				{
					Index:     0,
					Validator: 0,
					Address:   common.Address{},
					Amount:    0,
				},
			},
		},
		// Different withdrawals (non-empty)
		{
			Parent:       common.Hash{2},
			Timestamp:    2,
			Random:       common.Hash{0x2},
			FeeRecipient: common.Address{0x2},
			Withdrawals: []*types.Withdrawal{
				{
					Index:     2,
					Validator: 0,
					Address:   common.Address{},
					Amount:    0,
				},
			},
		},
	} {
		id := tt.Id().String()
		if prev, exists := ids[id]; exists {
			t.Errorf("ID collision, case %d and case %d: id %v", prev, i, id)
		}
		ids[id] = i
	}
}<|MERGE_RESOLUTION|>--- conflicted
+++ resolved
@@ -22,7 +22,6 @@
 	"testing"
 	"time"
 
-	"github.com/ethereum/go-ethereum/accounts"
 	"github.com/ethereum/go-ethereum/beacon/engine"
 	"github.com/ethereum/go-ethereum/common"
 	"github.com/ethereum/go-ethereum/consensus"
@@ -83,11 +82,7 @@
 		To:       &testUserAddress,
 		Value:    big.NewInt(1000),
 		Gas:      params.TxGas,
-<<<<<<< HEAD
-		GasPrice: big.NewInt(params.InitialBaseFee),
-=======
 		GasPrice: big.NewInt(params.MinimumBaseFee),
->>>>>>> 7f771528
 	})
 	pendingTxs = append(pendingTxs, tx1)
 
@@ -96,11 +91,7 @@
 		To:       &testUserAddress,
 		Value:    big.NewInt(1000),
 		Gas:      params.TxGas,
-<<<<<<< HEAD
-		GasPrice: big.NewInt(params.InitialBaseFee),
-=======
 		GasPrice: big.NewInt(params.MinimumBaseFee),
->>>>>>> 7f771528
 	})
 	newTxs = append(newTxs, tx2)
 }
@@ -122,13 +113,7 @@
 	case *clique.Clique:
 		gspec.ExtraData = make([]byte, 32+common.AddressLength+crypto.SignatureLength)
 		copy(gspec.ExtraData[32:32+common.AddressLength], testBankAddress.Bytes())
-<<<<<<< HEAD
 		e.Authorize(testBankAddress)
-=======
-		e.Authorize(testBankAddress, func(account accounts.Account, s string, data []byte) ([]byte, error) {
-			return crypto.Sign(crypto.Keccak256(data), testBankKey)
-		})
->>>>>>> 7f771528
 	case *ethash.Ethash:
 	default:
 		t.Fatalf("unexpected consensus engine type: %T", engine)
