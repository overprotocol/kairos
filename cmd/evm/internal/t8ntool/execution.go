// Copyright 2020 The go-ethereum Authors
// This file is part of go-ethereum.
//
// go-ethereum is free software: you can redistribute it and/or modify
// it under the terms of the GNU General Public License as published by
// the Free Software Foundation, either version 3 of the License, or
// (at your option) any later version.
//
// go-ethereum is distributed in the hope that it will be useful,
// but WITHOUT ANY WARRANTY; without even the implied warranty of
// MERCHANTABILITY or FITNESS FOR A PARTICULAR PURPOSE. See the
// GNU General Public License for more details.
//
// You should have received a copy of the GNU General Public License
// along with go-ethereum. If not, see <http://www.gnu.org/licenses/>.

package t8ntool

import (
	"encoding/json"
	"fmt"
	"io"
	"math/big"

	"github.com/ethereum/go-ethereum/common"
	"github.com/ethereum/go-ethereum/common/hexutil"
	"github.com/ethereum/go-ethereum/common/math"
	"github.com/ethereum/go-ethereum/consensus/ethash"
	"github.com/ethereum/go-ethereum/consensus/misc"
	"github.com/ethereum/go-ethereum/consensus/misc/eip4844"
	"github.com/ethereum/go-ethereum/core"
	"github.com/ethereum/go-ethereum/core/rawdb"
	"github.com/ethereum/go-ethereum/core/state"
	"github.com/ethereum/go-ethereum/core/tracing"
	"github.com/ethereum/go-ethereum/core/types"
	"github.com/ethereum/go-ethereum/core/vm"
	"github.com/ethereum/go-ethereum/crypto"
	"github.com/ethereum/go-ethereum/eth/tracers"
	"github.com/ethereum/go-ethereum/ethdb"
	"github.com/ethereum/go-ethereum/log"
	"github.com/ethereum/go-ethereum/params"
	"github.com/ethereum/go-ethereum/rlp"
	"github.com/ethereum/go-ethereum/trie"
	"github.com/ethereum/go-ethereum/triedb"
	"github.com/holiman/uint256"
	"golang.org/x/crypto/sha3"
)

type Prestate struct {
	Env stEnv              `json:"env"`
	Pre types.GenesisAlloc `json:"pre"`
}

//go:generate go run github.com/fjl/gencodec -type ExecutionResult -field-override executionResultMarshaling -out gen_execresult.go

// ExecutionResult contains the execution status after running a state test, any
// error that might have occurred and a dump of the final state if requested.
type ExecutionResult struct {
<<<<<<< HEAD
	StateRoot            common.Hash              `json:"stateRoot"`
	TxRoot               common.Hash              `json:"txRoot"`
	ReceiptRoot          common.Hash              `json:"receiptsRoot"`
	LogsHash             common.Hash              `json:"logsHash"`
	Bloom                types.Bloom              `json:"logsBloom"        gencodec:"required"`
	Receipts             types.Receipts           `json:"receipts"`
	Rejected             []*rejectedTx            `json:"rejected,omitempty"`
	Difficulty           *math.HexOrDecimal256    `json:"currentDifficulty" gencodec:"required"`
	GasUsed              math.HexOrDecimal64      `json:"gasUsed"`
	BaseFee              *math.HexOrDecimal256    `json:"currentBaseFee,omitempty"`
	WithdrawalsRoot      *common.Hash             `json:"withdrawalsRoot,omitempty"`
	CurrentExcessBlobGas *math.HexOrDecimal64     `json:"currentExcessBlobGas,omitempty"`
	CurrentBlobGasUsed   *math.HexOrDecimal64     `json:"blobGasUsed,omitempty"`
	RequestsHash         *common.Hash             `json:"requestsRoot,omitempty"`
	DepositRequests      types.Deposits           `json:"depositRequests,omitempty"`
	WithdrawalRequests   types.WithdrawalRequests `json:"withdrawalRequests,omitempty"`
=======
	StateRoot            common.Hash           `json:"stateRoot"`
	TxRoot               common.Hash           `json:"txRoot"`
	ReceiptRoot          common.Hash           `json:"receiptsRoot"`
	LogsHash             common.Hash           `json:"logsHash"`
	Bloom                types.Bloom           `json:"logsBloom"        gencodec:"required"`
	Receipts             types.Receipts        `json:"receipts"`
	Rejected             []*rejectedTx         `json:"rejected,omitempty"`
	Difficulty           *math.HexOrDecimal256 `json:"currentDifficulty" gencodec:"required"`
	GasUsed              math.HexOrDecimal64   `json:"gasUsed"`
	BaseFee              *math.HexOrDecimal256 `json:"currentBaseFee,omitempty"`
	WithdrawalsRoot      *common.Hash          `json:"withdrawalsRoot,omitempty"`
	CurrentExcessBlobGas *math.HexOrDecimal64  `json:"currentExcessBlobGas,omitempty"`
	CurrentBlobGasUsed   *math.HexOrDecimal64  `json:"blobGasUsed,omitempty"`
	RequestsHash         *common.Hash          `json:"requestsHash,omitempty"`
	Requests             [][]byte              `json:"requests,omitempty"`
}

type executionResultMarshaling struct {
	Requests []hexutil.Bytes `json:"requests,omitempty"`
>>>>>>> ffbc77ac
}

type ommer struct {
	Delta   uint64         `json:"delta"`
	Address common.Address `json:"address"`
}

//go:generate go run github.com/fjl/gencodec -type stEnv -field-override stEnvMarshaling -out gen_stenv.go
type stEnv struct {
	Coinbase              common.Address                      `json:"currentCoinbase"   gencodec:"required"`
	Difficulty            *big.Int                            `json:"currentDifficulty"`
	Random                *big.Int                            `json:"currentRandom"`
	ParentDifficulty      *big.Int                            `json:"parentDifficulty"`
	ParentBaseFee         *big.Int                            `json:"parentBaseFee,omitempty"`
	ParentGasUsed         uint64                              `json:"parentGasUsed,omitempty"`
	ParentGasLimit        uint64                              `json:"parentGasLimit,omitempty"`
	GasLimit              uint64                              `json:"currentGasLimit"   gencodec:"required"`
	Number                uint64                              `json:"currentNumber"     gencodec:"required"`
	Timestamp             uint64                              `json:"currentTimestamp"  gencodec:"required"`
	ParentTimestamp       uint64                              `json:"parentTimestamp,omitempty"`
	BlockHashes           map[math.HexOrDecimal64]common.Hash `json:"blockHashes,omitempty"`
	Ommers                []ommer                             `json:"ommers,omitempty"`
	Withdrawals           []*types.Withdrawal                 `json:"withdrawals,omitempty"`
	BaseFee               *big.Int                            `json:"currentBaseFee,omitempty"`
	ParentUncleHash       common.Hash                         `json:"parentUncleHash"`
	ExcessBlobGas         *uint64                             `json:"currentExcessBlobGas,omitempty"`
	ParentExcessBlobGas   *uint64                             `json:"parentExcessBlobGas,omitempty"`
	ParentBlobGasUsed     *uint64                             `json:"parentBlobGasUsed,omitempty"`
	ParentBeaconBlockRoot *common.Hash                        `json:"parentBeaconBlockRoot"`
}

type stEnvMarshaling struct {
	Coinbase            common.UnprefixedAddress
	Difficulty          *math.HexOrDecimal256
	Random              *math.HexOrDecimal256
	ParentDifficulty    *math.HexOrDecimal256
	ParentBaseFee       *math.HexOrDecimal256
	ParentGasUsed       math.HexOrDecimal64
	ParentGasLimit      math.HexOrDecimal64
	GasLimit            math.HexOrDecimal64
	Number              math.HexOrDecimal64
	Timestamp           math.HexOrDecimal64
	ParentTimestamp     math.HexOrDecimal64
	BaseFee             *math.HexOrDecimal256
	ExcessBlobGas       *math.HexOrDecimal64
	ParentExcessBlobGas *math.HexOrDecimal64
	ParentBlobGasUsed   *math.HexOrDecimal64
}

type rejectedTx struct {
	Index int    `json:"index"`
	Err   string `json:"error"`
}

// Apply applies a set of transactions to a pre-state
func (pre *Prestate) Apply(vmConfig vm.Config, chainConfig *params.ChainConfig,
	txIt txIterator, miningReward int64,
	getTracerFn func(txIndex int, txHash common.Hash) (*tracers.Tracer, io.WriteCloser, error)) (*state.StateDB, *ExecutionResult, []byte, error) {
	// Capture errors for BLOCKHASH operation, if we haven't been supplied the
	// required blockhashes
	var hashError error
	getHash := func(num uint64) common.Hash {
		if pre.Env.BlockHashes == nil {
			hashError = fmt.Errorf("getHash(%d) invoked, no blockhashes provided", num)
			return common.Hash{}
		}
		h, ok := pre.Env.BlockHashes[math.HexOrDecimal64(num)]
		if !ok {
			hashError = fmt.Errorf("getHash(%d) invoked, blockhash for that block not provided", num)
		}
		return h
	}
	var (
		statedb     = MakePreState(rawdb.NewMemoryDatabase(), pre.Pre)
		signer      = types.MakeSigner(chainConfig, new(big.Int).SetUint64(pre.Env.Number), pre.Env.Timestamp)
		gaspool     = new(core.GasPool)
		blockHash   = common.Hash{0x13, 0x37}
		rejectedTxs []*rejectedTx
		includedTxs types.Transactions
		gasUsed     = uint64(0)
		blobGasUsed = uint64(0)
		receipts    = make(types.Receipts, 0)
		txIndex     = 0
	)
	gaspool.AddGas(pre.Env.GasLimit)
	vmContext := vm.BlockContext{
		CanTransfer: core.CanTransfer,
		Transfer:    core.Transfer,
		Coinbase:    pre.Env.Coinbase,
		BlockNumber: new(big.Int).SetUint64(pre.Env.Number),
		Time:        pre.Env.Timestamp,
		Difficulty:  pre.Env.Difficulty,
		GasLimit:    pre.Env.GasLimit,
		GetHash:     getHash,
	}
	// If currentBaseFee is defined, add it to the vmContext.
	if pre.Env.BaseFee != nil {
		vmContext.BaseFee = new(big.Int).Set(pre.Env.BaseFee)
	}
	// If random is defined, add it to the vmContext.
	if pre.Env.Random != nil {
		rnd := common.BigToHash(pre.Env.Random)
		vmContext.Random = &rnd
	}
	// Calculate the BlobBaseFee
	var excessBlobGas uint64
	if pre.Env.ExcessBlobGas != nil {
		excessBlobGas = *pre.Env.ExcessBlobGas
		vmContext.BlobBaseFee = eip4844.CalcBlobFee(excessBlobGas)
	} else {
		// If it is not explicitly defined, but we have the parent values, we try
		// to calculate it ourselves.
		parentExcessBlobGas := pre.Env.ParentExcessBlobGas
		parentBlobGasUsed := pre.Env.ParentBlobGasUsed
		if parentExcessBlobGas != nil && parentBlobGasUsed != nil {
			excessBlobGas = eip4844.CalcExcessBlobGas(*parentExcessBlobGas, *parentBlobGasUsed)
			vmContext.BlobBaseFee = eip4844.CalcBlobFee(excessBlobGas)
		}
	}
	// If DAO is supported/enabled, we need to handle it here. In geth 'proper', it's
	// done in StateProcessor.Process(block, ...), right before transactions are applied.
	if chainConfig.DAOForkSupport &&
		chainConfig.DAOForkBlock != nil &&
		chainConfig.DAOForkBlock.Cmp(new(big.Int).SetUint64(pre.Env.Number)) == 0 {
		misc.ApplyDAOHardFork(statedb)
	}
	if beaconRoot := pre.Env.ParentBeaconBlockRoot; beaconRoot != nil {
		evm := vm.NewEVM(vmContext, vm.TxContext{}, statedb, chainConfig, vmConfig)
		core.ProcessBeaconBlockRoot(*beaconRoot, evm, statedb)
	}
	if pre.Env.BlockHashes != nil && chainConfig.IsPrague(new(big.Int).SetUint64(pre.Env.Number), pre.Env.Timestamp) {
		var (
			prevNumber = pre.Env.Number - 1
			prevHash   = pre.Env.BlockHashes[math.HexOrDecimal64(prevNumber)]
			evm        = vm.NewEVM(vmContext, vm.TxContext{}, statedb, chainConfig, vmConfig)
		)
		core.ProcessParentBlockHash(prevHash, evm, statedb)
	}
	for i := 0; txIt.Next(); i++ {
		tx, err := txIt.Tx()
		if err != nil {
			log.Warn("rejected tx", "index", i, "error", err)
			rejectedTxs = append(rejectedTxs, &rejectedTx{i, err.Error()})
			continue
		}
		if tx.Type() == types.BlobTxType && vmContext.BlobBaseFee == nil {
			errMsg := "blob tx used but field env.ExcessBlobGas missing"
			log.Warn("rejected tx", "index", i, "hash", tx.Hash(), "error", errMsg)
			rejectedTxs = append(rejectedTxs, &rejectedTx{i, errMsg})
			continue
		}
		msg, err := core.TransactionToMessage(tx, signer, pre.Env.BaseFee)
		if err != nil {
			log.Warn("rejected tx", "index", i, "hash", tx.Hash(), "error", err)
			rejectedTxs = append(rejectedTxs, &rejectedTx{i, err.Error()})
			continue
		}
		txBlobGas := uint64(0)
		if tx.Type() == types.BlobTxType {
			txBlobGas = uint64(params.BlobTxBlobGasPerBlob * len(tx.BlobHashes()))
			if used, max := blobGasUsed+txBlobGas, uint64(params.MaxBlobGasPerBlock); used > max {
				err := fmt.Errorf("blob gas (%d) would exceed maximum allowance %d", used, max)
				log.Warn("rejected tx", "index", i, "err", err)
				rejectedTxs = append(rejectedTxs, &rejectedTx{i, err.Error()})
				continue
			}
		}
		tracer, traceOutput, err := getTracerFn(txIndex, tx.Hash())
		if err != nil {
			return nil, nil, nil, err
		}
		if tracer != nil {
			vmConfig.Tracer = tracer.Hooks
		}
		statedb.SetTxContext(tx.Hash(), txIndex)

		var (
			txContext = core.NewEVMTxContext(msg)
			snapshot  = statedb.Snapshot()
			prevGas   = gaspool.Gas()
		)
		evm := vm.NewEVM(vmContext, txContext, statedb, chainConfig, vmConfig)

		if tracer != nil && tracer.OnTxStart != nil {
			tracer.OnTxStart(evm.GetVMContext(), tx, msg.From)
		}
		// (ret []byte, usedGas uint64, failed bool, err error)
		msgResult, err := core.ApplyMessage(evm, msg, gaspool)
		if err != nil {
			statedb.RevertToSnapshot(snapshot)
			log.Info("rejected tx", "index", i, "hash", tx.Hash(), "from", msg.From, "error", err)
			rejectedTxs = append(rejectedTxs, &rejectedTx{i, err.Error()})
			gaspool.SetGas(prevGas)
			if tracer != nil {
				if tracer.OnTxEnd != nil {
					tracer.OnTxEnd(nil, err)
				}
				if err := writeTraceResult(tracer, traceOutput); err != nil {
					log.Warn("Error writing tracer output", "err", err)
				}
			}
			continue
		}
		includedTxs = append(includedTxs, tx)
		if hashError != nil {
			return nil, nil, nil, NewError(ErrorMissingBlockhash, hashError)
		}
		blobGasUsed += txBlobGas
		gasUsed += msgResult.UsedGas

		// Receipt:
		{
			var root []byte
			if chainConfig.IsByzantium(vmContext.BlockNumber) {
				statedb.Finalise(true)
			} else {
				root = statedb.IntermediateRoot(chainConfig.IsEIP158(vmContext.BlockNumber)).Bytes()
			}

			// Create a new receipt for the transaction, storing the intermediate root and
			// gas used by the tx.
			receipt := &types.Receipt{Type: tx.Type(), PostState: root, CumulativeGasUsed: gasUsed}
			if msgResult.Failed() {
				receipt.Status = types.ReceiptStatusFailed
			} else {
				receipt.Status = types.ReceiptStatusSuccessful
			}
			receipt.TxHash = tx.Hash()
			receipt.GasUsed = msgResult.UsedGas

			// If the transaction created a contract, store the creation address in the receipt.
			if msg.To == nil {
				receipt.ContractAddress = crypto.CreateAddress(evm.TxContext.Origin, tx.Nonce())
			}

			// Set the receipt logs and create the bloom filter.
			receipt.Logs = statedb.GetLogs(tx.Hash(), vmContext.BlockNumber.Uint64(), blockHash)
			receipt.Bloom = types.CreateBloom(types.Receipts{receipt})
			// These three are non-consensus fields:
			//receipt.BlockHash
			//receipt.BlockNumber
			receipt.TransactionIndex = uint(txIndex)
			receipts = append(receipts, receipt)
			if tracer != nil {
				if tracer.Hooks.OnTxEnd != nil {
					tracer.Hooks.OnTxEnd(receipt, nil)
				}
				if err = writeTraceResult(tracer, traceOutput); err != nil {
					log.Warn("Error writing tracer output", "err", err)
				}
			}
		}

		txIndex++
	}
	statedb.IntermediateRoot(chainConfig.IsEIP158(vmContext.BlockNumber))
	// Add mining reward? (-1 means rewards are disabled)
	if miningReward >= 0 {
		// Add mining reward. The mining reward may be `0`, which only makes a difference in the cases
		// where
		// - the coinbase self-destructed, or
		// - there are only 'bad' transactions, which aren't executed. In those cases,
		//   the coinbase gets no txfee, so isn't created, and thus needs to be touched
		var (
			blockReward = big.NewInt(miningReward)
			minerReward = new(big.Int).Set(blockReward)
			perOmmer    = new(big.Int).Rsh(blockReward, 5)
		)
		for _, ommer := range pre.Env.Ommers {
			// Add 1/32th for each ommer included
			minerReward.Add(minerReward, perOmmer)
			// Add (8-delta)/8
			reward := big.NewInt(8)
			reward.Sub(reward, new(big.Int).SetUint64(ommer.Delta))
			reward.Mul(reward, blockReward)
			reward.Rsh(reward, 3)
			statedb.AddBalance(ommer.Address, uint256.MustFromBig(reward), tracing.BalanceIncreaseRewardMineUncle)
		}
		statedb.AddBalance(pre.Env.Coinbase, uint256.MustFromBig(minerReward), tracing.BalanceIncreaseRewardMineBlock)
	}
	// Apply withdrawals
	for _, w := range pre.Env.Withdrawals {
		// Amount is in gwei, turn into wei
		amount := new(big.Int).Mul(new(big.Int).SetUint64(w.Amount), big.NewInt(params.GWei))
		statedb.AddBalance(w.Address, uint256.MustFromBig(amount), tracing.BalanceIncreaseWithdrawal)
	}
<<<<<<< HEAD
	// Retrieve deposit and withdrawal requests
	var (
		depositRequests    types.Deposits
		withdrawalRequests types.WithdrawalRequests
		requestsHash       *common.Hash
	)
	if chainConfig.IsPrague(vmContext.BlockNumber, vmContext.Time) {
		// Parse deposit requests from the logs
=======

	// Gather the execution-layer triggered requests.
	var requests [][]byte
	if chainConfig.IsPrague(vmContext.BlockNumber, vmContext.Time) {
		// EIP-6110 deposits
>>>>>>> ffbc77ac
		var allLogs []*types.Log
		for _, receipt := range receipts {
			allLogs = append(allLogs, receipt.Logs...)
		}
<<<<<<< HEAD
		requests, err := core.ParseDepositLogs(allLogs, chainConfig)
		if err != nil {
			return nil, nil, nil, NewError(ErrorEVM, fmt.Errorf("could not parse requests logs: %v", err))
		}
		// Process the withdrawal requests contract execution
		vmenv := vm.NewEVM(vmContext, vm.TxContext{}, statedb, chainConfig, vmConfig)
		wxs := core.ProcessDequeueWithdrawalRequests(vmenv, statedb)
		requests = append(requests, wxs...)
		// Calculate the requests root
		h := types.DeriveSha(requests, trie.NewStackTrie(nil))
		requestsHash = &h

		// Break out individual request types.
		depositRequests = make(types.Deposits, 0)
		withdrawalRequests = make(types.WithdrawalRequests, 0)
		for _, req := range requests {
			switch v := req.Inner().(type) {
			case *types.Deposit:
				depositRequests = append(depositRequests, v)
			case *types.WithdrawalRequest:
				withdrawalRequests = append(withdrawalRequests, v)
			}
		}
	}
	// Commit block
	root, err := statedb.Commit(vmContext.BlockNumber.Uint64(), chainConfig.IsEIP158(vmContext.BlockNumber))
	if err != nil {
		return nil, nil, nil, NewError(ErrorEVM, fmt.Errorf("could not commit state: %v", err))
	}
	execRs := &ExecutionResult{
		StateRoot:          root,
		TxRoot:             types.DeriveSha(includedTxs, trie.NewStackTrie(nil)),
		ReceiptRoot:        types.DeriveSha(receipts, trie.NewStackTrie(nil)),
		Bloom:              types.CreateBloom(receipts),
		LogsHash:           rlpHash(statedb.Logs()),
		Receipts:           receipts,
		Rejected:           rejectedTxs,
		Difficulty:         (*math.HexOrDecimal256)(vmContext.Difficulty),
		GasUsed:            (math.HexOrDecimal64)(gasUsed),
		BaseFee:            (*math.HexOrDecimal256)(vmContext.BaseFee),
		RequestsHash:       requestsHash,
		DepositRequests:    depositRequests,
		WithdrawalRequests: withdrawalRequests,
	}
	if pre.Env.Withdrawals != nil {
		h := types.DeriveSha(types.Withdrawals(pre.Env.Withdrawals), trie.NewStackTrie(nil))
		execRs.WithdrawalsRoot = &h
	}
	if vmContext.BlobBaseFee != nil {
		execRs.CurrentExcessBlobGas = (*math.HexOrDecimal64)(&excessBlobGas)
		execRs.CurrentBlobGasUsed = (*math.HexOrDecimal64)(&blobGasUsed)
=======
		depositRequests, err := core.ParseDepositLogs(allLogs, chainConfig)
		if err != nil {
			return nil, nil, nil, NewError(ErrorEVM, fmt.Errorf("could not parse requests logs: %v", err))
		}
		requests = append(requests, depositRequests)
		// create EVM for system calls
		vmenv := vm.NewEVM(vmContext, vm.TxContext{}, statedb, chainConfig, vm.Config{})
		// EIP-7002 withdrawals
		requests = append(requests, core.ProcessWithdrawalQueue(vmenv, statedb))
		// EIP-7251 consolidations
		requests = append(requests, core.ProcessConsolidationQueue(vmenv, statedb))
	}

	// Commit block
	root, err := statedb.Commit(vmContext.BlockNumber.Uint64(), chainConfig.IsEIP158(vmContext.BlockNumber))
	if err != nil {
		return nil, nil, nil, NewError(ErrorEVM, fmt.Errorf("could not commit state: %v", err))
	}
	execRs := &ExecutionResult{
		StateRoot:   root,
		TxRoot:      types.DeriveSha(includedTxs, trie.NewStackTrie(nil)),
		ReceiptRoot: types.DeriveSha(receipts, trie.NewStackTrie(nil)),
		Bloom:       types.CreateBloom(receipts),
		LogsHash:    rlpHash(statedb.Logs()),
		Receipts:    receipts,
		Rejected:    rejectedTxs,
		Difficulty:  (*math.HexOrDecimal256)(vmContext.Difficulty),
		GasUsed:     (math.HexOrDecimal64)(gasUsed),
		BaseFee:     (*math.HexOrDecimal256)(vmContext.BaseFee),
	}
	if pre.Env.Withdrawals != nil {
		h := types.DeriveSha(types.Withdrawals(pre.Env.Withdrawals), trie.NewStackTrie(nil))
		execRs.WithdrawalsRoot = &h
	}
	if vmContext.BlobBaseFee != nil {
		execRs.CurrentExcessBlobGas = (*math.HexOrDecimal64)(&excessBlobGas)
		execRs.CurrentBlobGasUsed = (*math.HexOrDecimal64)(&blobGasUsed)
	}
	if requests != nil {
		// Set requestsHash on block.
		h := types.CalcRequestsHash(requests)
		execRs.RequestsHash = &h
		for i := range requests {
			// remove prefix
			requests[i] = requests[i][1:]
		}
		execRs.Requests = requests
>>>>>>> ffbc77ac
	}

	// Re-create statedb instance with new root upon the updated database
	// for accessing latest states.
	statedb, err = state.New(root, statedb.Database())
	if err != nil {
		return nil, nil, nil, NewError(ErrorEVM, fmt.Errorf("could not reopen state: %v", err))
	}
	body, _ := rlp.EncodeToBytes(includedTxs)
	return statedb, execRs, body, nil
}

func MakePreState(db ethdb.Database, accounts types.GenesisAlloc) *state.StateDB {
	tdb := triedb.NewDatabase(db, &triedb.Config{Preimages: true})
	sdb := state.NewDatabase(tdb, nil)
	statedb, _ := state.New(types.EmptyRootHash, sdb)
	for addr, a := range accounts {
		statedb.SetCode(addr, a.Code)
		statedb.SetNonce(addr, a.Nonce)
		statedb.SetBalance(addr, uint256.MustFromBig(a.Balance), tracing.BalanceIncreaseGenesisBalance)
		for k, v := range a.Storage {
			statedb.SetState(addr, k, v)
		}
	}
	// Commit and re-open to start with a clean state.
	root, _ := statedb.Commit(0, false)
	statedb, _ = state.New(root, sdb)
	return statedb
}

func rlpHash(x interface{}) (h common.Hash) {
	hw := sha3.NewLegacyKeccak256()
	rlp.Encode(hw, x)
	hw.Sum(h[:0])
	return h
}

// calcDifficulty is based on ethash.CalcDifficulty. This method is used in case
// the caller does not provide an explicit difficulty, but instead provides only
// parent timestamp + difficulty.
// Note: this method only works for ethash engine.
func calcDifficulty(config *params.ChainConfig, number, currentTime, parentTime uint64,
	parentDifficulty *big.Int, parentUncleHash common.Hash) *big.Int {
	uncleHash := parentUncleHash
	if uncleHash == (common.Hash{}) {
		uncleHash = types.EmptyUncleHash
	}
	parent := &types.Header{
		ParentHash: common.Hash{},
		UncleHash:  uncleHash,
		Difficulty: parentDifficulty,
		Number:     new(big.Int).SetUint64(number - 1),
		Time:       parentTime,
	}
	return ethash.CalcDifficulty(config, currentTime, parent)
}

func writeTraceResult(tracer *tracers.Tracer, f io.WriteCloser) error {
	defer f.Close()
	result, err := tracer.GetResult()
	if err != nil || result == nil {
		return err
	}
	err = json.NewEncoder(f).Encode(result)
	if err != nil {
		return err
	}
	return nil
}<|MERGE_RESOLUTION|>--- conflicted
+++ resolved
@@ -56,24 +56,6 @@
 // ExecutionResult contains the execution status after running a state test, any
 // error that might have occurred and a dump of the final state if requested.
 type ExecutionResult struct {
-<<<<<<< HEAD
-	StateRoot            common.Hash              `json:"stateRoot"`
-	TxRoot               common.Hash              `json:"txRoot"`
-	ReceiptRoot          common.Hash              `json:"receiptsRoot"`
-	LogsHash             common.Hash              `json:"logsHash"`
-	Bloom                types.Bloom              `json:"logsBloom"        gencodec:"required"`
-	Receipts             types.Receipts           `json:"receipts"`
-	Rejected             []*rejectedTx            `json:"rejected,omitempty"`
-	Difficulty           *math.HexOrDecimal256    `json:"currentDifficulty" gencodec:"required"`
-	GasUsed              math.HexOrDecimal64      `json:"gasUsed"`
-	BaseFee              *math.HexOrDecimal256    `json:"currentBaseFee,omitempty"`
-	WithdrawalsRoot      *common.Hash             `json:"withdrawalsRoot,omitempty"`
-	CurrentExcessBlobGas *math.HexOrDecimal64     `json:"currentExcessBlobGas,omitempty"`
-	CurrentBlobGasUsed   *math.HexOrDecimal64     `json:"blobGasUsed,omitempty"`
-	RequestsHash         *common.Hash             `json:"requestsRoot,omitempty"`
-	DepositRequests      types.Deposits           `json:"depositRequests,omitempty"`
-	WithdrawalRequests   types.WithdrawalRequests `json:"withdrawalRequests,omitempty"`
-=======
 	StateRoot            common.Hash           `json:"stateRoot"`
 	TxRoot               common.Hash           `json:"txRoot"`
 	ReceiptRoot          common.Hash           `json:"receiptsRoot"`
@@ -93,7 +75,6 @@
 
 type executionResultMarshaling struct {
 	Requests []hexutil.Bytes `json:"requests,omitempty"`
->>>>>>> ffbc77ac
 }
 
 type ommer struct {
@@ -380,79 +361,15 @@
 		amount := new(big.Int).Mul(new(big.Int).SetUint64(w.Amount), big.NewInt(params.GWei))
 		statedb.AddBalance(w.Address, uint256.MustFromBig(amount), tracing.BalanceIncreaseWithdrawal)
 	}
-<<<<<<< HEAD
-	// Retrieve deposit and withdrawal requests
-	var (
-		depositRequests    types.Deposits
-		withdrawalRequests types.WithdrawalRequests
-		requestsHash       *common.Hash
-	)
-	if chainConfig.IsPrague(vmContext.BlockNumber, vmContext.Time) {
-		// Parse deposit requests from the logs
-=======
 
 	// Gather the execution-layer triggered requests.
 	var requests [][]byte
 	if chainConfig.IsPrague(vmContext.BlockNumber, vmContext.Time) {
 		// EIP-6110 deposits
->>>>>>> ffbc77ac
 		var allLogs []*types.Log
 		for _, receipt := range receipts {
 			allLogs = append(allLogs, receipt.Logs...)
 		}
-<<<<<<< HEAD
-		requests, err := core.ParseDepositLogs(allLogs, chainConfig)
-		if err != nil {
-			return nil, nil, nil, NewError(ErrorEVM, fmt.Errorf("could not parse requests logs: %v", err))
-		}
-		// Process the withdrawal requests contract execution
-		vmenv := vm.NewEVM(vmContext, vm.TxContext{}, statedb, chainConfig, vmConfig)
-		wxs := core.ProcessDequeueWithdrawalRequests(vmenv, statedb)
-		requests = append(requests, wxs...)
-		// Calculate the requests root
-		h := types.DeriveSha(requests, trie.NewStackTrie(nil))
-		requestsHash = &h
-
-		// Break out individual request types.
-		depositRequests = make(types.Deposits, 0)
-		withdrawalRequests = make(types.WithdrawalRequests, 0)
-		for _, req := range requests {
-			switch v := req.Inner().(type) {
-			case *types.Deposit:
-				depositRequests = append(depositRequests, v)
-			case *types.WithdrawalRequest:
-				withdrawalRequests = append(withdrawalRequests, v)
-			}
-		}
-	}
-	// Commit block
-	root, err := statedb.Commit(vmContext.BlockNumber.Uint64(), chainConfig.IsEIP158(vmContext.BlockNumber))
-	if err != nil {
-		return nil, nil, nil, NewError(ErrorEVM, fmt.Errorf("could not commit state: %v", err))
-	}
-	execRs := &ExecutionResult{
-		StateRoot:          root,
-		TxRoot:             types.DeriveSha(includedTxs, trie.NewStackTrie(nil)),
-		ReceiptRoot:        types.DeriveSha(receipts, trie.NewStackTrie(nil)),
-		Bloom:              types.CreateBloom(receipts),
-		LogsHash:           rlpHash(statedb.Logs()),
-		Receipts:           receipts,
-		Rejected:           rejectedTxs,
-		Difficulty:         (*math.HexOrDecimal256)(vmContext.Difficulty),
-		GasUsed:            (math.HexOrDecimal64)(gasUsed),
-		BaseFee:            (*math.HexOrDecimal256)(vmContext.BaseFee),
-		RequestsHash:       requestsHash,
-		DepositRequests:    depositRequests,
-		WithdrawalRequests: withdrawalRequests,
-	}
-	if pre.Env.Withdrawals != nil {
-		h := types.DeriveSha(types.Withdrawals(pre.Env.Withdrawals), trie.NewStackTrie(nil))
-		execRs.WithdrawalsRoot = &h
-	}
-	if vmContext.BlobBaseFee != nil {
-		execRs.CurrentExcessBlobGas = (*math.HexOrDecimal64)(&excessBlobGas)
-		execRs.CurrentBlobGasUsed = (*math.HexOrDecimal64)(&blobGasUsed)
-=======
 		depositRequests, err := core.ParseDepositLogs(allLogs, chainConfig)
 		if err != nil {
 			return nil, nil, nil, NewError(ErrorEVM, fmt.Errorf("could not parse requests logs: %v", err))
@@ -500,7 +417,6 @@
 			requests[i] = requests[i][1:]
 		}
 		execRs.Requests = requests
->>>>>>> ffbc77ac
 	}
 
 	// Re-create statedb instance with new root upon the updated database
