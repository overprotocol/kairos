--- conflicted
+++ resolved
@@ -136,57 +136,4 @@
 	}
 
 	return base
-<<<<<<< HEAD
-}
-
-func (ui *UiLib) DebugTx(recipient, valueStr, gasStr, gasPriceStr, data string) {
-	state := ui.eth.BlockChain().CurrentBlock.State()
-
-	script, err := ethutil.Compile(data)
-	if err != nil {
-		logger.Debugln(err)
-
-		return
-	}
-
-	dis := ethchain.Disassemble(script)
-	ui.win.Root().Call("clearAsm")
-
-	for _, str := range dis {
-		ui.win.Root().Call("setAsm", str)
-	}
-	// Contract addr as test address
-	keyPair := ethutil.GetKeyRing().Get(0)
-	callerTx :=
-		ethchain.NewContractCreationTx(ethutil.Big(valueStr), ethutil.Big(gasStr), ethutil.Big(gasPriceStr), script)
-	callerTx.Sign(keyPair.PrivateKey)
-
-	account := ui.eth.StateManager().TransState().GetStateObject(keyPair.Address())
-	contract := ethchain.MakeContract(callerTx, state)
-	callerClosure := ethchain.NewClosure(account, contract, contract.Init(), state, ethutil.Big(gasStr), ethutil.Big(gasPriceStr))
-
-	block := ui.eth.BlockChain().CurrentBlock
-	vm := ethchain.NewVm(state, ui.eth.StateManager(), ethchain.RuntimeVars{
-		Origin:      account.Address(),
-		BlockNumber: block.BlockInfo().Number,
-		PrevHash:    block.PrevHash,
-		Coinbase:    block.Coinbase,
-		Time:        block.Time,
-		Diff:        block.Difficulty,
-	})
-
-	ui.Db.done = false
-	go func() {
-		callerClosure.Call(vm, contract.Init(), ui.Db.halting)
-
-		state.Reset()
-
-		ui.Db.done = true
-	}()
-}
-
-func (ui *UiLib) Next() {
-	ui.Db.Next()
-=======
->>>>>>> 2408e382
 }