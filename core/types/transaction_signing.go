--- conflicted
+++ resolved
@@ -82,6 +82,8 @@
 		default:
 			signer = HomesteadSigner{}
 		}
+	} else {
+		signer = HomesteadSigner{}
 	}
 	return signer
 }
@@ -186,12 +188,8 @@
 // - EIP-155 replay protected transactions, and
 // - legacy Homestead transactions.
 func NewPragueSigner(chainId *big.Int) Signer {
-<<<<<<< HEAD
-	return pragueSigner{cancunSigner{londonSigner{eip2930Signer{NewEIP155Signer(chainId)}}}}
-=======
 	signer, _ := NewCancunSigner(chainId).(cancunSigner)
 	return pragueSigner{signer}
->>>>>>> e100dcf1
 }
 
 func (s pragueSigner) Sender(tx *Transaction) (common.Address, error) {
