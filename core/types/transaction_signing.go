// Copyright 2016 The go-ethereum Authors
// This file is part of the go-ethereum library.
//
// The go-ethereum library is free software: you can redistribute it and/or modify
// it under the terms of the GNU Lesser General Public License as published by
// the Free Software Foundation, either version 3 of the License, or
// (at your option) any later version.
//
// The go-ethereum library is distributed in the hope that it will be useful,
// but WITHOUT ANY WARRANTY; without even the implied warranty of
// MERCHANTABILITY or FITNESS FOR A PARTICULAR PURPOSE. See the
// GNU Lesser General Public License for more details.
//
// You should have received a copy of the GNU Lesser General Public License
// along with the go-ethereum library. If not, see <http://www.gnu.org/licenses/>.

package types

import (
	"crypto/ecdsa"
	"errors"
	"fmt"
	"math/big"

	"github.com/ethereum/go-ethereum/common"
	"github.com/ethereum/go-ethereum/crypto"
	"github.com/ethereum/go-ethereum/params"
)

var ErrInvalidChainId = errors.New("invalid chain id for signer")

// sigCache is used to cache the derived sender and contains
// the signer used to derive it.
type sigCache struct {
	signer Signer
	from   common.Address
}

// MakeSigner returns a Signer based on the given chain config and block number.
func MakeSigner(config *params.ChainConfig, blockNumber *big.Int, blockTime uint64) Signer {
	var signer Signer
	switch {
	case config.IsPrague(blockNumber, blockTime):
		signer = NewPragueSigner(config.ChainID)
	case config.IsCancun(blockNumber, blockTime):
		signer = NewCancunSigner(config.ChainID)
	case config.IsLondon(blockNumber):
		signer = NewLondonSigner(config.ChainID)
	case config.IsBerlin(blockNumber):
		signer = NewEIP2930Signer(config.ChainID)
	case config.IsEIP155(blockNumber):
		signer = NewEIP155Signer(config.ChainID)
	case config.IsHomestead(blockNumber):
		signer = HomesteadSigner{}
	default:
		signer = FrontierSigner{}
	}
	return signer
}

// LatestSigner returns the 'most permissive' Signer available for the given chain
// configuration. Specifically, this enables support of all types of transactions
// when their respective forks are scheduled to occur at any block number (or time)
// in the chain config.
//
// Use this in transaction-handling code where the current block number is unknown. If you
// have the current block number available, use MakeSigner instead.
func LatestSigner(config *params.ChainConfig) Signer {
	var signer Signer
	if config.ChainID != nil {
<<<<<<< HEAD
		if config.PragueTime != nil {
			return NewPragueSigner(config.ChainID)
		}
		if config.CancunTime != nil {
			return NewCancunSigner(config.ChainID)
		}
		if config.LondonBlock != nil {
			return NewLondonSigner(config.ChainID)
		}
		if config.BerlinBlock != nil {
			return NewEIP2930Signer(config.ChainID)
		}
		if config.EIP155Block != nil {
			return NewEIP155Signer(config.ChainID)
=======
		switch {
		case config.PragueTime != nil:
			signer = NewPragueSigner(config.ChainID)
		case config.CancunTime != nil:
			signer = NewCancunSigner(config.ChainID)
		case config.LondonBlock != nil:
			signer = NewLondonSigner(config.ChainID)
		case config.BerlinBlock != nil:
			signer = NewEIP2930Signer(config.ChainID)
		case config.EIP155Block != nil:
			signer = NewEIP155Signer(config.ChainID)
		default:
			signer = HomesteadSigner{}
>>>>>>> ffbc77ac
		}
	}
	return signer
}

// LatestSignerForChainID returns the 'most permissive' Signer available. Specifically,
// this enables support for EIP-155 replay protection and all implemented EIP-2718
// transaction types if chainID is non-nil.
//
// Use this in transaction-handling code where the current block number and fork
// configuration are unknown. If you have a ChainConfig, use LatestSigner instead.
// If you have a ChainConfig and know the current block number, use MakeSigner instead.
func LatestSignerForChainID(chainID *big.Int) Signer {
	var signer Signer
	if chainID != nil {
		signer = NewPragueSigner(chainID)
	} else {
		signer = HomesteadSigner{}
	}
<<<<<<< HEAD
	return NewPragueSigner(chainID)
=======
	return signer
>>>>>>> ffbc77ac
}

// SignTx signs the transaction using the given signer and private key.
func SignTx(tx *Transaction, s Signer, prv *ecdsa.PrivateKey) (*Transaction, error) {
	h := s.Hash(tx)
	sig, err := crypto.Sign(h[:], prv)
	if err != nil {
		return nil, err
	}
	return tx.WithSignature(s, sig)
}

// SignNewTx creates a transaction and signs it.
func SignNewTx(prv *ecdsa.PrivateKey, s Signer, txdata TxData) (*Transaction, error) {
	return SignTx(NewTx(txdata), s, prv)
}

// MustSignNewTx creates a transaction and signs it.
// This panics if the transaction cannot be signed.
func MustSignNewTx(prv *ecdsa.PrivateKey, s Signer, txdata TxData) *Transaction {
	tx, err := SignNewTx(prv, s, txdata)
	if err != nil {
		panic(err)
	}
	return tx
}

// Sender returns the address derived from the signature (V, R, S) using secp256k1
// elliptic curve and an error if it failed deriving or upon an incorrect
// signature.
//
// Sender may cache the address, allowing it to be used regardless of
// signing method. The cache is invalidated if the cached signer does
// not match the signer used in the current call.
func Sender(signer Signer, tx *Transaction) (common.Address, error) {
	if sigCache := tx.from.Load(); sigCache != nil {
		// If the signer used to derive from in a previous
		// call is not the same as used current, invalidate
		// the cache.
		if sigCache.signer.Equal(signer) {
			return sigCache.from, nil
		}
	}

	addr, err := signer.Sender(tx)
	if err != nil {
		return common.Address{}, err
	}
	tx.from.Store(&sigCache{signer: signer, from: addr})
	return addr, nil
}

// Signer encapsulates transaction signature handling. The name of this type is slightly
// misleading because Signers don't actually sign, they're just for validating and
// processing of signatures.
//
// Note that this interface is not a stable API and may change at any time to accommodate
// new protocol rules.
type Signer interface {
	// Sender returns the sender address of the transaction.
	Sender(tx *Transaction) (common.Address, error)

	// SignatureValues returns the raw R, S, V values corresponding to the
	// given signature.
	SignatureValues(tx *Transaction, sig []byte) (r, s, v *big.Int, err error)
	ChainID() *big.Int

	// Hash returns 'signature hash', i.e. the transaction hash that is signed by the
	// private key. This hash does not uniquely identify the transaction.
	Hash(tx *Transaction) common.Hash

	// Equal returns true if the given signer is the same as the receiver.
	Equal(Signer) bool
}

type pragueSigner struct{ cancunSigner }

// NewPragueSigner returns a signer that accepts
// - EIP-7702 set code transactions
// - EIP-4844 blob transactions
// - EIP-1559 dynamic fee transactions
// - EIP-2930 access list transactions,
// - EIP-155 replay protected transactions, and
// - legacy Homestead transactions.
func NewPragueSigner(chainId *big.Int) Signer {
	return pragueSigner{cancunSigner{londonSigner{eip2930Signer{NewEIP155Signer(chainId)}}}}
}

func (s pragueSigner) Sender(tx *Transaction) (common.Address, error) {
	if tx.Type() != SetCodeTxType {
		return s.cancunSigner.Sender(tx)
	}
	V, R, S := tx.RawSignatureValues()

	// Set code txs are defined to use 0 and 1 as their recovery
	// id, add 27 to become equivalent to unprotected Homestead signatures.
	V = new(big.Int).Add(V, big.NewInt(27))
	if tx.ChainId().Cmp(s.chainId) != 0 {
		return common.Address{}, fmt.Errorf("%w: have %d want %d", ErrInvalidChainId, tx.ChainId(), s.chainId)
	}
	return recoverPlain(s.Hash(tx), R, S, V, true)
}

func (s pragueSigner) Equal(s2 Signer) bool {
	x, ok := s2.(pragueSigner)
	return ok && x.chainId.Cmp(s.chainId) == 0
}

func (s pragueSigner) SignatureValues(tx *Transaction, sig []byte) (R, S, V *big.Int, err error) {
	txdata, ok := tx.inner.(*SetCodeTx)
	if !ok {
		return s.cancunSigner.SignatureValues(tx, sig)
	}
	// Check that chain ID of tx matches the signer. We also accept ID zero here,
	// because it indicates that the chain ID was not specified in the tx.
<<<<<<< HEAD
	if txdata.ChainID.Sign() != 0 && txdata.ChainID.ToBig().Cmp(s.chainId) != 0 {
=======
	if txdata.ChainID != 0 && new(big.Int).SetUint64(txdata.ChainID).Cmp(s.chainId) != 0 {
>>>>>>> ffbc77ac
		return nil, nil, nil, fmt.Errorf("%w: have %d want %d", ErrInvalidChainId, txdata.ChainID, s.chainId)
	}
	R, S, _ = decodeSignature(sig)
	V = big.NewInt(int64(sig[64]))
	return R, S, V, nil
}

// Hash returns the hash to be signed by the sender.
// It does not uniquely identify the transaction.
func (s pragueSigner) Hash(tx *Transaction) common.Hash {
	if tx.Type() != SetCodeTxType {
		return s.cancunSigner.Hash(tx)
	}
	return prefixedRlpHash(
		tx.Type(),
		[]interface{}{
			s.chainId,
			tx.Nonce(),
			tx.GasTipCap(),
			tx.GasFeeCap(),
			tx.Gas(),
			tx.To(),
			tx.Value(),
			tx.Data(),
			tx.AccessList(),
			tx.AuthList(),
		})
}

type cancunSigner struct{ londonSigner }

// NewCancunSigner returns a signer that accepts
// - EIP-4844 blob transactions
// - EIP-1559 dynamic fee transactions
// - EIP-2930 access list transactions,
// - EIP-155 replay protected transactions, and
// - legacy Homestead transactions.
func NewCancunSigner(chainId *big.Int) Signer {
	return cancunSigner{londonSigner{eip2930Signer{NewEIP155Signer(chainId)}}}
}

func (s cancunSigner) Sender(tx *Transaction) (common.Address, error) {
	if tx.Type() != BlobTxType {
		return s.londonSigner.Sender(tx)
	}
	V, R, S := tx.RawSignatureValues()
	// Blob txs are defined to use 0 and 1 as their recovery
	// id, add 27 to become equivalent to unprotected Homestead signatures.
	V = new(big.Int).Add(V, big.NewInt(27))
	if tx.ChainId().Cmp(s.chainId) != 0 {
		return common.Address{}, fmt.Errorf("%w: have %d want %d", ErrInvalidChainId, tx.ChainId(), s.chainId)
	}
	return recoverPlain(s.Hash(tx), R, S, V, true)
}

func (s cancunSigner) Equal(s2 Signer) bool {
	x, ok := s2.(cancunSigner)
	return ok && x.chainId.Cmp(s.chainId) == 0
}

func (s cancunSigner) SignatureValues(tx *Transaction, sig []byte) (R, S, V *big.Int, err error) {
	txdata, ok := tx.inner.(*BlobTx)
	if !ok {
		return s.londonSigner.SignatureValues(tx, sig)
	}
	// Check that chain ID of tx matches the signer. We also accept ID zero here,
	// because it indicates that the chain ID was not specified in the tx.
	if txdata.ChainID.Sign() != 0 && txdata.ChainID.ToBig().Cmp(s.chainId) != 0 {
		return nil, nil, nil, fmt.Errorf("%w: have %d want %d", ErrInvalidChainId, txdata.ChainID, s.chainId)
	}
	R, S, _ = decodeSignature(sig)
	V = big.NewInt(int64(sig[64]))
	return R, S, V, nil
}

// Hash returns the hash to be signed by the sender.
// It does not uniquely identify the transaction.
func (s cancunSigner) Hash(tx *Transaction) common.Hash {
	if tx.Type() != BlobTxType {
		return s.londonSigner.Hash(tx)
	}
	return prefixedRlpHash(
		tx.Type(),
		[]interface{}{
			s.chainId,
			tx.Nonce(),
			tx.GasTipCap(),
			tx.GasFeeCap(),
			tx.Gas(),
			tx.To(),
			tx.Value(),
			tx.Data(),
			tx.AccessList(),
			tx.BlobGasFeeCap(),
			tx.BlobHashes(),
		})
}

type londonSigner struct{ eip2930Signer }

// NewLondonSigner returns a signer that accepts
// - EIP-1559 dynamic fee transactions
// - EIP-2930 access list transactions,
// - EIP-155 replay protected transactions, and
// - legacy Homestead transactions.
func NewLondonSigner(chainId *big.Int) Signer {
	return londonSigner{eip2930Signer{NewEIP155Signer(chainId)}}
}

func (s londonSigner) Sender(tx *Transaction) (common.Address, error) {
	if tx.Type() != DynamicFeeTxType {
		return s.eip2930Signer.Sender(tx)
	}
	V, R, S := tx.RawSignatureValues()
	// DynamicFee txs are defined to use 0 and 1 as their recovery
	// id, add 27 to become equivalent to unprotected Homestead signatures.
	V = new(big.Int).Add(V, big.NewInt(27))
	if tx.ChainId().Cmp(s.chainId) != 0 {
		return common.Address{}, fmt.Errorf("%w: have %d want %d", ErrInvalidChainId, tx.ChainId(), s.chainId)
	}
	return recoverPlain(s.Hash(tx), R, S, V, true)
}

func (s londonSigner) Equal(s2 Signer) bool {
	x, ok := s2.(londonSigner)
	return ok && x.chainId.Cmp(s.chainId) == 0
}

func (s londonSigner) SignatureValues(tx *Transaction, sig []byte) (R, S, V *big.Int, err error) {
	txdata, ok := tx.inner.(*DynamicFeeTx)
	if !ok {
		return s.eip2930Signer.SignatureValues(tx, sig)
	}
	// Check that chain ID of tx matches the signer. We also accept ID zero here,
	// because it indicates that the chain ID was not specified in the tx.
	if txdata.ChainID.Sign() != 0 && txdata.ChainID.Cmp(s.chainId) != 0 {
		return nil, nil, nil, fmt.Errorf("%w: have %d want %d", ErrInvalidChainId, txdata.ChainID, s.chainId)
	}
	R, S, _ = decodeSignature(sig)
	V = big.NewInt(int64(sig[64]))
	return R, S, V, nil
}

// Hash returns the hash to be signed by the sender.
// It does not uniquely identify the transaction.
func (s londonSigner) Hash(tx *Transaction) common.Hash {
	if tx.Type() != DynamicFeeTxType {
		return s.eip2930Signer.Hash(tx)
	}
	return prefixedRlpHash(
		tx.Type(),
		[]interface{}{
			s.chainId,
			tx.Nonce(),
			tx.GasTipCap(),
			tx.GasFeeCap(),
			tx.Gas(),
			tx.To(),
			tx.Value(),
			tx.Data(),
			tx.AccessList(),
		})
}

type eip2930Signer struct{ EIP155Signer }

// NewEIP2930Signer returns a signer that accepts EIP-2930 access list transactions,
// EIP-155 replay protected transactions, and legacy Homestead transactions.
func NewEIP2930Signer(chainId *big.Int) Signer {
	return eip2930Signer{NewEIP155Signer(chainId)}
}

func (s eip2930Signer) ChainID() *big.Int {
	return s.chainId
}

func (s eip2930Signer) Equal(s2 Signer) bool {
	x, ok := s2.(eip2930Signer)
	return ok && x.chainId.Cmp(s.chainId) == 0
}

func (s eip2930Signer) Sender(tx *Transaction) (common.Address, error) {
	V, R, S := tx.RawSignatureValues()
	switch tx.Type() {
	case LegacyTxType:
		return s.EIP155Signer.Sender(tx)
	case AccessListTxType:
		// AL txs are defined to use 0 and 1 as their recovery
		// id, add 27 to become equivalent to unprotected Homestead signatures.
		V = new(big.Int).Add(V, big.NewInt(27))
	default:
		return common.Address{}, ErrTxTypeNotSupported
	}
	if tx.ChainId().Cmp(s.chainId) != 0 {
		return common.Address{}, fmt.Errorf("%w: have %d want %d", ErrInvalidChainId, tx.ChainId(), s.chainId)
	}
	return recoverPlain(s.Hash(tx), R, S, V, true)
}

func (s eip2930Signer) SignatureValues(tx *Transaction, sig []byte) (R, S, V *big.Int, err error) {
	switch txdata := tx.inner.(type) {
	case *LegacyTx:
		return s.EIP155Signer.SignatureValues(tx, sig)
	case *AccessListTx:
		// Check that chain ID of tx matches the signer. We also accept ID zero here,
		// because it indicates that the chain ID was not specified in the tx.
		if txdata.ChainID.Sign() != 0 && txdata.ChainID.Cmp(s.chainId) != 0 {
			return nil, nil, nil, fmt.Errorf("%w: have %d want %d", ErrInvalidChainId, txdata.ChainID, s.chainId)
		}
		R, S, _ = decodeSignature(sig)
		V = big.NewInt(int64(sig[64]))
	default:
		return nil, nil, nil, ErrTxTypeNotSupported
	}
	return R, S, V, nil
}

// Hash returns the hash to be signed by the sender.
// It does not uniquely identify the transaction.
func (s eip2930Signer) Hash(tx *Transaction) common.Hash {
	switch tx.Type() {
	case LegacyTxType:
		return s.EIP155Signer.Hash(tx)
	case AccessListTxType:
		return prefixedRlpHash(
			tx.Type(),
			[]interface{}{
				s.chainId,
				tx.Nonce(),
				tx.GasPrice(),
				tx.Gas(),
				tx.To(),
				tx.Value(),
				tx.Data(),
				tx.AccessList(),
			})
	default:
		// This _should_ not happen, but in case someone sends in a bad
		// json struct via RPC, it's probably more prudent to return an
		// empty hash instead of killing the node with a panic
		//panic("Unsupported transaction type: %d", tx.typ)
		return common.Hash{}
	}
}

// EIP155Signer implements Signer using the EIP-155 rules. This accepts transactions which
// are replay-protected as well as unprotected homestead transactions.
type EIP155Signer struct {
	chainId, chainIdMul *big.Int
}

func NewEIP155Signer(chainId *big.Int) EIP155Signer {
	if chainId == nil {
		chainId = new(big.Int)
	}
	return EIP155Signer{
		chainId:    chainId,
		chainIdMul: new(big.Int).Mul(chainId, big.NewInt(2)),
	}
}

func (s EIP155Signer) ChainID() *big.Int {
	return s.chainId
}

func (s EIP155Signer) Equal(s2 Signer) bool {
	eip155, ok := s2.(EIP155Signer)
	return ok && eip155.chainId.Cmp(s.chainId) == 0
}

var big8 = big.NewInt(8)

func (s EIP155Signer) Sender(tx *Transaction) (common.Address, error) {
	if tx.Type() != LegacyTxType {
		return common.Address{}, ErrTxTypeNotSupported
	}
	if !tx.Protected() {
		return HomesteadSigner{}.Sender(tx)
	}
	if tx.ChainId().Cmp(s.chainId) != 0 {
		return common.Address{}, fmt.Errorf("%w: have %d want %d", ErrInvalidChainId, tx.ChainId(), s.chainId)
	}
	V, R, S := tx.RawSignatureValues()
	V = new(big.Int).Sub(V, s.chainIdMul)
	V.Sub(V, big8)
	return recoverPlain(s.Hash(tx), R, S, V, true)
}

// SignatureValues returns signature values. This signature
// needs to be in the [R || S || V] format where V is 0 or 1.
func (s EIP155Signer) SignatureValues(tx *Transaction, sig []byte) (R, S, V *big.Int, err error) {
	if tx.Type() != LegacyTxType {
		return nil, nil, nil, ErrTxTypeNotSupported
	}
	R, S, V = decodeSignature(sig)
	if s.chainId.Sign() != 0 {
		V = big.NewInt(int64(sig[64] + 35))
		V.Add(V, s.chainIdMul)
	}
	return R, S, V, nil
}

// Hash returns the hash to be signed by the sender.
// It does not uniquely identify the transaction.
func (s EIP155Signer) Hash(tx *Transaction) common.Hash {
	return rlpHash([]interface{}{
		tx.Nonce(),
		tx.GasPrice(),
		tx.Gas(),
		tx.To(),
		tx.Value(),
		tx.Data(),
		s.chainId, uint(0), uint(0),
	})
}

// HomesteadSigner implements Signer interface using the
// homestead rules.
type HomesteadSigner struct{ FrontierSigner }

func (hs HomesteadSigner) ChainID() *big.Int {
	return nil
}

func (hs HomesteadSigner) Equal(s2 Signer) bool {
	_, ok := s2.(HomesteadSigner)
	return ok
}

// SignatureValues returns signature values. This signature
// needs to be in the [R || S || V] format where V is 0 or 1.
func (hs HomesteadSigner) SignatureValues(tx *Transaction, sig []byte) (r, s, v *big.Int, err error) {
	return hs.FrontierSigner.SignatureValues(tx, sig)
}

func (hs HomesteadSigner) Sender(tx *Transaction) (common.Address, error) {
	if tx.Type() != LegacyTxType {
		return common.Address{}, ErrTxTypeNotSupported
	}
	v, r, s := tx.RawSignatureValues()
	return recoverPlain(hs.Hash(tx), r, s, v, true)
}

// FrontierSigner implements Signer interface using the
// frontier rules.
type FrontierSigner struct{}

func (fs FrontierSigner) ChainID() *big.Int {
	return nil
}

func (fs FrontierSigner) Equal(s2 Signer) bool {
	_, ok := s2.(FrontierSigner)
	return ok
}

func (fs FrontierSigner) Sender(tx *Transaction) (common.Address, error) {
	if tx.Type() != LegacyTxType {
		return common.Address{}, ErrTxTypeNotSupported
	}
	v, r, s := tx.RawSignatureValues()
	return recoverPlain(fs.Hash(tx), r, s, v, false)
}

// SignatureValues returns signature values. This signature
// needs to be in the [R || S || V] format where V is 0 or 1.
func (fs FrontierSigner) SignatureValues(tx *Transaction, sig []byte) (r, s, v *big.Int, err error) {
	if tx.Type() != LegacyTxType {
		return nil, nil, nil, ErrTxTypeNotSupported
	}
	r, s, v = decodeSignature(sig)
	return r, s, v, nil
}

// Hash returns the hash to be signed by the sender.
// It does not uniquely identify the transaction.
func (fs FrontierSigner) Hash(tx *Transaction) common.Hash {
	return rlpHash([]interface{}{
		tx.Nonce(),
		tx.GasPrice(),
		tx.Gas(),
		tx.To(),
		tx.Value(),
		tx.Data(),
	})
}

func decodeSignature(sig []byte) (r, s, v *big.Int) {
	if len(sig) != crypto.SignatureLength {
		panic(fmt.Sprintf("wrong size for signature: got %d, want %d", len(sig), crypto.SignatureLength))
	}
	r = new(big.Int).SetBytes(sig[:32])
	s = new(big.Int).SetBytes(sig[32:64])
	v = new(big.Int).SetBytes([]byte{sig[64] + 27})
	return r, s, v
}

func recoverPlain(sighash common.Hash, R, S, Vb *big.Int, homestead bool) (common.Address, error) {
	if Vb.BitLen() > 8 {
		return common.Address{}, ErrInvalidSig
	}
	V := byte(Vb.Uint64() - 27)
	if !crypto.ValidateSignatureValues(V, R, S, homestead) {
		return common.Address{}, ErrInvalidSig
	}
	// encode the signature in uncompressed format
	r, s := R.Bytes(), S.Bytes()
	sig := make([]byte, crypto.SignatureLength)
	copy(sig[32-len(r):32], r)
	copy(sig[64-len(s):64], s)
	sig[64] = V
	// recover the public key from the signature
	pub, err := crypto.Ecrecover(sighash[:], sig)
	if err != nil {
		return common.Address{}, err
	}
	if len(pub) == 0 || pub[0] != 4 {
		return common.Address{}, errors.New("invalid public key")
	}
	var addr common.Address
	copy(addr[:], crypto.Keccak256(pub[1:])[12:])
	return addr, nil
}

// deriveChainId derives the chain id from the given v parameter
func deriveChainId(v *big.Int) *big.Int {
	if v.BitLen() <= 64 {
		v := v.Uint64()
		if v == 27 || v == 28 {
			return new(big.Int)
		}
		return new(big.Int).SetUint64((v - 35) / 2)
	}
	vCopy := new(big.Int).Sub(v, big.NewInt(35))
	return vCopy.Rsh(vCopy, 1)
}<|MERGE_RESOLUTION|>--- conflicted
+++ resolved
@@ -68,22 +68,6 @@
 func LatestSigner(config *params.ChainConfig) Signer {
 	var signer Signer
 	if config.ChainID != nil {
-<<<<<<< HEAD
-		if config.PragueTime != nil {
-			return NewPragueSigner(config.ChainID)
-		}
-		if config.CancunTime != nil {
-			return NewCancunSigner(config.ChainID)
-		}
-		if config.LondonBlock != nil {
-			return NewLondonSigner(config.ChainID)
-		}
-		if config.BerlinBlock != nil {
-			return NewEIP2930Signer(config.ChainID)
-		}
-		if config.EIP155Block != nil {
-			return NewEIP155Signer(config.ChainID)
-=======
 		switch {
 		case config.PragueTime != nil:
 			signer = NewPragueSigner(config.ChainID)
@@ -97,7 +81,6 @@
 			signer = NewEIP155Signer(config.ChainID)
 		default:
 			signer = HomesteadSigner{}
->>>>>>> ffbc77ac
 		}
 	}
 	return signer
@@ -117,11 +100,7 @@
 	} else {
 		signer = HomesteadSigner{}
 	}
-<<<<<<< HEAD
-	return NewPragueSigner(chainID)
-=======
 	return signer
->>>>>>> ffbc77ac
 }
 
 // SignTx signs the transaction using the given signer and private key.
@@ -237,11 +216,7 @@
 	}
 	// Check that chain ID of tx matches the signer. We also accept ID zero here,
 	// because it indicates that the chain ID was not specified in the tx.
-<<<<<<< HEAD
-	if txdata.ChainID.Sign() != 0 && txdata.ChainID.ToBig().Cmp(s.chainId) != 0 {
-=======
 	if txdata.ChainID != 0 && new(big.Int).SetUint64(txdata.ChainID).Cmp(s.chainId) != 0 {
->>>>>>> ffbc77ac
 		return nil, nil, nil, fmt.Errorf("%w: have %d want %d", ErrInvalidChainId, txdata.ChainID, s.chainId)
 	}
 	R, S, _ = decodeSignature(sig)
