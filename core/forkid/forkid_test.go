// Copyright 2019 The go-ethereum Authors
// This file is part of the go-ethereum library.
//
// The go-ethereum library is free software: you can redistribute it and/or modify
// it under the terms of the GNU Lesser General Public License as published by
// the Free Software Foundation, either version 3 of the License, or
// (at your option) any later version.
//
// The go-ethereum library is distributed in the hope that it will be useful,
// but WITHOUT ANY WARRANTY; without even the implied warranty of
// MERCHANTABILITY or FITNESS FOR A PARTICULAR PURPOSE. See the
// GNU Lesser General Public License for more details.
//
// You should have received a copy of the GNU Lesser General Public License
// along with the go-ethereum library. If not, see <http://www.gnu.org/licenses/>.

package forkid

import (
	"bytes"
	"hash/crc32"
	"math"
	"math/big"
	"testing"

	"github.com/ethereum/go-ethereum/common"
	"github.com/ethereum/go-ethereum/core"
	"github.com/ethereum/go-ethereum/core/types"
	"github.com/ethereum/go-ethereum/params"
	"github.com/ethereum/go-ethereum/rlp"
)

// TestCreation tests that different genesis and fork rule combinations result in
// the correct fork ID.
func TestCreation(t *testing.T) {
	type testcase struct {
		head uint64
		time uint64
		want ID
	}
	tests := []struct {
		config  *params.ChainConfig
		genesis *types.Block
		cases   []testcase
	}{
		// Mainnet test cases
		{
			params.MainnetChainConfig,
			core.DefaultGenesisBlock().ToBlock(),
			[]testcase{
				{0, 0, ID{Hash: checksumToBytes(0xcf2b60e5), Next: 0}},          // Unsynced, last Frontier, Homestead, Tangerine, Spurious, Byzantium, Constantinople, Petersburg, Istanbul, Berlin and London block
				{0, 1733529600, ID{Hash: checksumToBytes(0xcf2b60e5), Next: 0}}, // Shanghai, Cancun, Prague
			},
		},
		// Dolphin test cases
		{
			params.DolphinChainConfig,
			core.DefaultDolphinGenesisBlock().ToBlock(),
			[]testcase{
				{0, 0, ID{Hash: checksumToBytes(0xc8c3ebb9), Next: 0}},          // Unsynced, last Frontier, Homestead, Tangerine, Spurious, Byzantium, Constantinople, Petersburg, Istanbul, Berlin and London block
				{0, 1733296014, ID{Hash: checksumToBytes(0xc8c3ebb9), Next: 0}}, // Shanghai, Cancun, Prague
			},
		},
	}
	for i, tt := range tests {
		for j, ttt := range tt.cases {
			if have := NewID(tt.config, tt.genesis, ttt.head, ttt.time); have != ttt.want {
				t.Errorf("test %d, case %d: fork ID mismatch: have %x, want %x", i, j, have, ttt.want)
			}
		}
	}
}

// TestValidation tests that a local peer correctly validates and accepts a remote
// fork ID.
func TestValidation(t *testing.T) {
	// Config that has not timestamp enabled
	legacyConfig := *params.MainnetChainConfig
	legacyConfig.ShanghaiTime = nil
	legacyConfig.CancunTime = nil
	legacyConfig.PragueTime = nil

	tests := []struct {
		config *params.ChainConfig
		head   uint64
		time   uint64
		id     ID
		err    error
	}{
		//------------------
		// Block based tests
		//------------------

<<<<<<< HEAD
		// Local is mainnet Gray Glacier, remote announces the same. No future fork is announced.
		{&legacyConfig, 15050000, 0, ID{Hash: checksumToBytes(0xf0afd0e3), Next: 0}, ErrLocalIncompatibleOrStale},

		// Local is mainnet Gray Glacier, remote announces the same. Remote also announces a next fork
		// at block 0xffffffff, but that is uncertain.
		{&legacyConfig, 15050000, 0, ID{Hash: checksumToBytes(0xf0afd0e3), Next: math.MaxUint64}, ErrLocalIncompatibleOrStale},

		// Local is mainnet currently in Byzantium only (so it's aware of Petersburg), remote announces
		// also Byzantium, but it's not yet aware of Petersburg (e.g. non updated node before the fork).
		// In this case we don't know if Petersburg passed yet or not.
		{&legacyConfig, 7279999, 0, ID{Hash: checksumToBytes(0xa00bc324), Next: 0}, ErrLocalIncompatibleOrStale},

		// Local is mainnet currently in Byzantium only (so it's aware of Petersburg), remote announces
		// also Byzantium, and it's also aware of Petersburg (e.g. updated node before the fork). We
		// don't know if Petersburg passed yet (will pass) or not.
		{&legacyConfig, 7279999, 0, ID{Hash: checksumToBytes(0xa00bc324), Next: 7280000}, ErrLocalIncompatibleOrStale},

		// Local is mainnet currently in Byzantium only (so it's aware of Petersburg), remote announces
		// also Byzantium, and it's also aware of some random fork (e.g. misconfigured Petersburg). As
		// neither forks passed at neither nodes, they may mismatch, but we still connect for now.
		{&legacyConfig, 7279999, 0, ID{Hash: checksumToBytes(0xa00bc324), Next: math.MaxUint64}, ErrLocalIncompatibleOrStale},

		// Local is mainnet exactly on Petersburg, remote announces Byzantium + knowledge about Petersburg. Remote
		// is simply out of sync, accept.
		{&legacyConfig, 7280000, 0, ID{Hash: checksumToBytes(0xa00bc324), Next: 7280000}, ErrLocalIncompatibleOrStale},

		// Local is mainnet Petersburg, remote announces Byzantium + knowledge about Petersburg. Remote
		// is simply out of sync, accept.
		{&legacyConfig, 7987396, 0, ID{Hash: checksumToBytes(0xa00bc324), Next: 7280000}, ErrLocalIncompatibleOrStale},

		// Local is mainnet Petersburg, remote announces Spurious + knowledge about Byzantium. Remote
		// is definitely out of sync. It may or may not need the Petersburg update, we don't know yet.
		{&legacyConfig, 7987396, 0, ID{Hash: checksumToBytes(0x3edd5b10), Next: 4370000}, ErrLocalIncompatibleOrStale},

		// Local is mainnet Byzantium, remote announces Petersburg. Local is out of sync, accept.
		{&legacyConfig, 7279999, 0, ID{Hash: checksumToBytes(0x668db0af), Next: 0}, ErrLocalIncompatibleOrStale},

		// Local is mainnet Spurious, remote announces Byzantium, but is not aware of Petersburg. Local
		// out of sync. Local also knows about a future fork, but that is uncertain yet.
		{&legacyConfig, 4369999, 0, ID{Hash: checksumToBytes(0xa00bc324), Next: 0}, ErrLocalIncompatibleOrStale},

		// Local is mainnet Petersburg. remote announces Byzantium but is not aware of further forks.
		// Remote needs software update.
		{&legacyConfig, 7987396, 0, ID{Hash: checksumToBytes(0xa00bc324), Next: 0}, ErrLocalIncompatibleOrStale},

		// Local is mainnet Petersburg, and isn't aware of more forks. Remote announces Petersburg +
		// 0xffffffff. Local needs software update, reject.
		{&legacyConfig, 7987396, 0, ID{Hash: checksumToBytes(0x5cddc0e1), Next: 0}, ErrLocalIncompatibleOrStale},

		// Local is mainnet Byzantium, and is aware of Petersburg. Remote announces Petersburg +
		// 0xffffffff. Local needs software update, reject.
		{&legacyConfig, 7279999, 0, ID{Hash: checksumToBytes(0x5cddc0e1), Next: 0}, ErrLocalIncompatibleOrStale},

		// Local is mainnet Petersburg, remote is Rinkeby Petersburg.
		{&legacyConfig, 7987396, 0, ID{Hash: checksumToBytes(0xafec6b27), Next: 0}, ErrLocalIncompatibleOrStale},

		// Local is mainnet Gray Glacier, far in the future. Remote announces Gopherium (non existing fork)
		// at some future block 88888888, for itself, but past block for local. Local is incompatible.
		//
		// This case detects non-upgraded nodes with majority hash power (typical Ropsten mess).
		{&legacyConfig, 88888888, 0, ID{Hash: checksumToBytes(0xf0afd0e3), Next: 88888888}, ErrLocalIncompatibleOrStale},

		// Local is mainnet Byzantium. Remote is also in Byzantium, but announces Gopherium (non existing
		// fork) at block 7279999, before Petersburg. Local is incompatible.
		{&legacyConfig, 7279999, 0, ID{Hash: checksumToBytes(0xa00bc324), Next: 7279999}, ErrLocalIncompatibleOrStale},

		//------------------------------------
		// Block to timestamp transition tests
		//------------------------------------

		// Local is mainnet currently in Gray Glacier only (so it's aware of Shanghai), remote announces
		// also Gray Glacier, but it's not yet aware of Shanghai (e.g. non updated node before the fork).
		// In this case we don't know if Shanghai passed yet or not.
		{params.MainnetChainConfig, 15050000, 0, ID{Hash: checksumToBytes(0xf0afd0e3), Next: 0}, ErrLocalIncompatibleOrStale},

		// Local is mainnet currently in Gray Glacier only (so it's aware of Shanghai), remote announces
		// also Gray Glacier, and it's also aware of Shanghai (e.g. updated node before the fork). We
		// don't know if Shanghai passed yet (will pass) or not.
		{params.MainnetChainConfig, 15050000, 0, ID{Hash: checksumToBytes(0xf0afd0e3), Next: 1681338455}, ErrLocalIncompatibleOrStale},

		// Local is mainnet currently in Gray Glacier only (so it's aware of Shanghai), remote announces
		// also Gray Glacier, and it's also aware of some random fork (e.g. misconfigured Shanghai). As
		// neither forks passed at neither nodes, they may mismatch, but we still connect for now.
		{params.MainnetChainConfig, 15050000, 0, ID{Hash: checksumToBytes(0xf0afd0e3), Next: math.MaxUint64}, ErrLocalIncompatibleOrStale},

		// Local is mainnet exactly on Shanghai, remote announces Gray Glacier + knowledge about Shanghai. Remote
		// is simply out of sync, accept.
		{params.MainnetChainConfig, 20000000, 1681338455, ID{Hash: checksumToBytes(0xf0afd0e3), Next: 1681338455}, ErrLocalIncompatibleOrStale},

		// Local is mainnet Shanghai, remote announces Gray Glacier + knowledge about Shanghai. Remote
		// is simply out of sync, accept.
		{params.MainnetChainConfig, 20123456, 1681338456, ID{Hash: checksumToBytes(0xf0afd0e3), Next: 1681338455}, ErrLocalIncompatibleOrStale},

		// Local is mainnet Shanghai, remote announces Arrow Glacier + knowledge about Gray Glacier. Remote
		// is definitely out of sync. It may or may not need the Shanghai update, we don't know yet.
		{params.MainnetChainConfig, 20000000, 1681338455, ID{Hash: checksumToBytes(0x20c327fc), Next: 15050000}, ErrLocalIncompatibleOrStale},

		// Local is mainnet Gray Glacier, remote announces Shanghai. Local is out of sync, accept.
		{params.MainnetChainConfig, 15050000, 0, ID{Hash: checksumToBytes(0xdce96c2d), Next: 0}, ErrLocalIncompatibleOrStale},

		// Local is mainnet Arrow Glacier, remote announces Gray Glacier, but is not aware of Shanghai. Local
		// out of sync. Local also knows about a future fork, but that is uncertain yet.
		{params.MainnetChainConfig, 13773000, 0, ID{Hash: checksumToBytes(0xf0afd0e3), Next: 0}, ErrLocalIncompatibleOrStale},

		// Local is mainnet Shanghai. remote announces Gray Glacier but is not aware of further forks.
		// Remote needs software update.
		{params.MainnetChainConfig, 20000000, 1681338455, ID{Hash: checksumToBytes(0xf0afd0e3), Next: 0}, ErrLocalIncompatibleOrStale},

		// Local is mainnet Gray Glacier, and isn't aware of more forks. Remote announces Gray Glacier +
		// 0xffffffff. Local needs software update, reject.
		{params.MainnetChainConfig, 15050000, 0, ID{Hash: checksumToBytes(checksumUpdate(0xf0afd0e3, math.MaxUint64)), Next: 0}, ErrLocalIncompatibleOrStale},

		// Local is mainnet Gray Glacier, and is aware of Shanghai. Remote announces Shanghai +
		// 0xffffffff. Local needs software update, reject.
		{params.MainnetChainConfig, 15050000, 0, ID{Hash: checksumToBytes(checksumUpdate(0xdce96c2d, math.MaxUint64)), Next: 0}, ErrLocalIncompatibleOrStale},

		// Local is mainnet Gray Glacier, far in the future. Remote announces Gopherium (non existing fork)
		// at some future timestamp 8888888888, for itself, but past block for local. Local is incompatible.
		//
		// This case detects non-upgraded nodes with majority hash power (typical Ropsten mess).
		{params.MainnetChainConfig, 888888888, 1660000000, ID{Hash: checksumToBytes(0xf0afd0e3), Next: 1660000000}, ErrLocalIncompatibleOrStale},

		// Local is mainnet Gray Glacier. Remote is also in Gray Glacier, but announces Gopherium (non existing
		// fork) at block 7279999, before Shanghai. Local is incompatible.
		{params.MainnetChainConfig, 19999999, 1667999999, ID{Hash: checksumToBytes(0xf0afd0e3), Next: 1667999999}, ErrLocalIncompatibleOrStale},

		//----------------------
		// Timestamp based tests
		//----------------------

		// Local is mainnet Shanghai, remote announces the same. No future fork is announced.
		{params.MainnetChainConfig, 20000000, 1681338455, ID{Hash: checksumToBytes(0xdce96c2d), Next: 0}, ErrLocalIncompatibleOrStale},

		// Local is mainnet Shanghai, remote announces the same. Remote also announces a next fork
		// at time 0xffffffff, but that is uncertain.
		{params.MainnetChainConfig, 20000000, 1681338455, ID{Hash: checksumToBytes(0xdce96c2d), Next: math.MaxUint64}, ErrLocalIncompatibleOrStale},

		// Local is mainnet currently in Shanghai only (so it's aware of Cancun), remote announces
		// also Shanghai, but it's not yet aware of Cancun (e.g. non updated node before the fork).
		// In this case we don't know if Cancun passed yet or not.
		{params.MainnetChainConfig, 20000000, 1668000000, ID{Hash: checksumToBytes(0xdce96c2d), Next: 0}, ErrLocalIncompatibleOrStale},

		// Local is mainnet currently in Shanghai only (so it's aware of Cancun), remote announces
		// also Shanghai, and it's also aware of Cancun (e.g. updated node before the fork). We
		// don't know if Cancun passed yet (will pass) or not.
		{params.MainnetChainConfig, 20000000, 1668000000, ID{Hash: checksumToBytes(0xdce96c2d), Next: 1710338135}, ErrLocalIncompatibleOrStale},

		// Local is mainnet currently in Shanghai only (so it's aware of Cancun), remote announces
		// also Shanghai, and it's also aware of some random fork (e.g. misconfigured Cancun). As
		// neither forks passed at neither nodes, they may mismatch, but we still connect for now.
		{params.MainnetChainConfig, 20000000, 1668000000, ID{Hash: checksumToBytes(0xdce96c2d), Next: math.MaxUint64}, ErrLocalIncompatibleOrStale},

		// Local is mainnet exactly on Cancun, remote announces Shanghai + knowledge about Cancun. Remote
		// is simply out of sync, accept.
		{params.MainnetChainConfig, 21000000, 1710338135, ID{Hash: checksumToBytes(0xdce96c2d), Next: 1710338135}, ErrLocalIncompatibleOrStale},

		// Local is mainnet Cancun, remote announces Shanghai + knowledge about Cancun. Remote
		// is simply out of sync, accept.
		{params.MainnetChainConfig, 21123456, 1710338136, ID{Hash: checksumToBytes(0xdce96c2d), Next: 1710338135}, ErrLocalIncompatibleOrStale},

		// Local is mainnet Prague, remote announces Shanghai + knowledge about Cancun. Remote
		// is definitely out of sync. It may or may not need the Prague update, we don't know yet.
		//
		// TODO(karalabe): Enable this when Cancun **and** Prague is specced, update all the numbers
		//{params.MainnetChainConfig, 0, 0, ID{Hash: checksumToBytes(0x3edd5b10), Next: 4370000}, nil},

		// Local is mainnet Shanghai, remote announces Cancun. Local is out of sync, accept.
		{params.MainnetChainConfig, 21000000, 1700000000, ID{Hash: checksumToBytes(0x9f3d2254), Next: 0}, ErrLocalIncompatibleOrStale},

		// Local is mainnet Shanghai, remote announces Cancun, but is not aware of Prague. Local
		// out of sync. Local also knows about a future fork, but that is uncertain yet.
		//
		// TODO(karalabe): Enable this when Cancun **and** Prague is specced, update remote checksum
		//{params.MainnetChainConfig, 21000000, 1678000000, ID{Hash: checksumToBytes(0x00000000), Next: 0}, nil},

		// Local is mainnet Cancun. remote announces Shanghai but is not aware of further forks.
		// Remote needs software update.
		{params.MainnetChainConfig, 21000000, 1710338135, ID{Hash: checksumToBytes(0xdce96c2d), Next: 0}, ErrLocalIncompatibleOrStale},

		// Local is mainnet Shanghai, and isn't aware of more forks. Remote announces Shanghai +
		// 0xffffffff. Local needs software update, reject.
		{params.MainnetChainConfig, 20000000, 1681338455, ID{Hash: checksumToBytes(checksumUpdate(0xdce96c2d, math.MaxUint64)), Next: 0}, ErrLocalIncompatibleOrStale},

		// Local is mainnet Shanghai, and is aware of Cancun. Remote announces Cancun +
		// 0xffffffff. Local needs software update, reject.
		{params.MainnetChainConfig, 20000000, 1668000000, ID{Hash: checksumToBytes(checksumUpdate(0x9f3d2254, math.MaxUint64)), Next: 0}, ErrLocalIncompatibleOrStale},

		// Local is mainnet Shanghai, remote is random Shanghai.
		{params.MainnetChainConfig, 20000000, 1681338455, ID{Hash: checksumToBytes(0x12345678), Next: 0}, ErrLocalIncompatibleOrStale},

		// Local is mainnet Cancun, far in the future. Remote announces Gopherium (non existing fork)
		// at some future timestamp 8888888888, for itself, but past block for local. Local is incompatible.
		//
		// This case detects non-upgraded nodes with majority hash power (typical Ropsten mess).
=======
		// Local is Prague Gray Glacier, remote announces the same. No future fork is announced.
		{&legacyConfig, 0, 0, ID{Hash: checksumToBytes(0xcf2b60e5), Next: 0}, nil},

		// // Local is mainnet Gray Glacier, remote announces the same. Remote also announces a next fork
		// // at block 0xffffffff, but that is uncertain.
		{&legacyConfig, 0, 0, ID{Hash: checksumToBytes(0xcf2b60e5), Next: math.MaxUint64}, nil},

		// //------------------------------------
		// // Block to timestamp transition tests
		// //------------------------------------

		// // Local is mainnet currently in Gray Glacier only (so it's aware of Shanghai), remote announces
		// // also Gray Glacier, but it's not yet aware of Shanghai (e.g. non updated node before the fork).
		// // In this case we don't know if Shanghai passed yet or not.
		{params.MainnetChainConfig, 0, 0, ID{Hash: checksumToBytes(0xcf2b60e5), Next: 0}, nil},

		// // Local is mainnet currently in Gray Glacier only (so it's aware of Shanghai), remote announces
		// // also Gray Glacier, and it's also aware of Shanghai (e.g. updated node before the fork). We
		// // don't know if Shanghai passed yet (will pass) or not.
		{params.MainnetChainConfig, 0, 1733529600, ID{Hash: checksumToBytes(0xcf2b60e5), Next: 0}, nil},

		// // Local is mainnet currently in Gray Glacier only (so it's aware of Shanghai), remote announces
		// // also Gray Glacier, and it's also aware of some random fork (e.g. misconfigured Shanghai). As
		// // neither forks passed at neither nodes, they may mismatch, but we still connect for now.
		{params.MainnetChainConfig, 0, 1733529600, ID{Hash: checksumToBytes(0xcf2b60e5), Next: math.MaxUint64}, nil},

		// // Local is mainnet Shanghai, remote is random Shanghai.
		{params.MainnetChainConfig, 0, 1733529600, ID{Hash: checksumToBytes(0x12345678), Next: 0}, ErrLocalIncompatibleOrStale},

		// // Local is mainnet Cancun, far in the future. Remote announces Gopherium (non existing fork)
		// // at some future timestamp 8888888888, for itself, but past block for local. Local is incompatible.
		// //
		// // This case detects non-upgraded nodes with majority hash power (typical Ropsten mess).
>>>>>>> 8942cc7e
		{params.MainnetChainConfig, 88888888, 8888888888, ID{Hash: checksumToBytes(0x9f3d2254), Next: 8888888888}, ErrLocalIncompatibleOrStale},

		// // Local is mainnet Shanghai. Remote is also in Shanghai, but announces Gopherium (non existing
		// // fork) at timestamp 1668000000, before Cancun. Local is incompatible.
		{params.MainnetChainConfig, 20999999, 1699999999, ID{Hash: checksumToBytes(0x71147644), Next: 1700000000}, ErrLocalIncompatibleOrStale},

		// Local is mainnet Alpaca, Remote is mainnet Alpaca
		{params.MainnetChainConfig, 0, 0, ID{Hash: checksumToBytes(0xcf2b60e5), Next: 0}, nil},
	}
	genesis := core.DefaultGenesisBlock().ToBlock()
	for i, tt := range tests {
		filter := newFilter(tt.config, genesis, func() (uint64, uint64) { return tt.head, tt.time })
		if err := filter(tt.id); err != tt.err {
			t.Errorf("test %d: validation error mismatch: have %v, want %v", i, err, tt.err)
		}
	}
}

// Tests that IDs are properly RLP encoded (specifically important because we
// use uint32 to store the hash, but we need to encode it as [4]byte).
func TestEncoding(t *testing.T) {
	tests := []struct {
		id   ID
		want []byte
	}{
		{ID{Hash: checksumToBytes(0), Next: 0}, common.Hex2Bytes("c6840000000080")},
		{ID{Hash: checksumToBytes(0xdeadbeef), Next: 0xBADDCAFE}, common.Hex2Bytes("ca84deadbeef84baddcafe,")},
		{ID{Hash: checksumToBytes(math.MaxUint32), Next: math.MaxUint64}, common.Hex2Bytes("ce84ffffffff88ffffffffffffffff")},
	}
	for i, tt := range tests {
		have, err := rlp.EncodeToBytes(tt.id)
		if err != nil {
			t.Errorf("test %d: failed to encode forkid: %v", i, err)
			continue
		}
		if !bytes.Equal(have, tt.want) {
			t.Errorf("test %d: RLP mismatch: have %x, want %x", i, have, tt.want)
		}
	}
}

// Tests that time-based forks which are active at genesis are not included in
// forkid hash.
func TestTimeBasedForkInGenesis(t *testing.T) {
	var (
		time       = uint64(1690475657)
		genesis    = types.NewBlockWithHeader(&types.Header{Time: time})
		forkidHash = checksumToBytes(crc32.ChecksumIEEE(genesis.Hash().Bytes()))
		config     = func(shanghai, cancun uint64) *params.ChainConfig {
			return &params.ChainConfig{
				ChainID:                       big.NewInt(1337),
				HomesteadBlock:                big.NewInt(0),
				DAOForkBlock:                  nil,
				DAOForkSupport:                true,
				EIP150Block:                   big.NewInt(0),
				EIP155Block:                   big.NewInt(0),
				EIP158Block:                   big.NewInt(0),
				ByzantiumBlock:                big.NewInt(0),
				ConstantinopleBlock:           big.NewInt(0),
				PetersburgBlock:               big.NewInt(0),
				IstanbulBlock:                 big.NewInt(0),
				MuirGlacierBlock:              big.NewInt(0),
				BerlinBlock:                   big.NewInt(0),
				LondonBlock:                   big.NewInt(0),
				TerminalTotalDifficulty:       big.NewInt(0),
				TerminalTotalDifficultyPassed: true,
				MergeNetsplitBlock:            big.NewInt(0),
				ShanghaiTime:                  &shanghai,
				CancunTime:                    &cancun,
				Ethash:                        new(params.EthashConfig),
			}
		}
	)
	tests := []struct {
		config *params.ChainConfig
		want   ID
	}{
		// Shanghai active before genesis, skip
		{config(time-1, time+1), ID{Hash: forkidHash, Next: time + 1}},

		// Shanghai active at genesis, skip
		{config(time, time+1), ID{Hash: forkidHash, Next: time + 1}},

		// Shanghai not active, skip
		{config(time+1, time+2), ID{Hash: forkidHash, Next: time + 1}},
	}
	for _, tt := range tests {
		if have := NewID(tt.config, genesis, 0, time); have != tt.want {
			t.Fatalf("incorrect forkid hash: have %x, want %x", have, tt.want)
		}
	}
}<|MERGE_RESOLUTION|>--- conflicted
+++ resolved
@@ -91,202 +91,6 @@
 		// Block based tests
 		//------------------
 
-<<<<<<< HEAD
-		// Local is mainnet Gray Glacier, remote announces the same. No future fork is announced.
-		{&legacyConfig, 15050000, 0, ID{Hash: checksumToBytes(0xf0afd0e3), Next: 0}, ErrLocalIncompatibleOrStale},
-
-		// Local is mainnet Gray Glacier, remote announces the same. Remote also announces a next fork
-		// at block 0xffffffff, but that is uncertain.
-		{&legacyConfig, 15050000, 0, ID{Hash: checksumToBytes(0xf0afd0e3), Next: math.MaxUint64}, ErrLocalIncompatibleOrStale},
-
-		// Local is mainnet currently in Byzantium only (so it's aware of Petersburg), remote announces
-		// also Byzantium, but it's not yet aware of Petersburg (e.g. non updated node before the fork).
-		// In this case we don't know if Petersburg passed yet or not.
-		{&legacyConfig, 7279999, 0, ID{Hash: checksumToBytes(0xa00bc324), Next: 0}, ErrLocalIncompatibleOrStale},
-
-		// Local is mainnet currently in Byzantium only (so it's aware of Petersburg), remote announces
-		// also Byzantium, and it's also aware of Petersburg (e.g. updated node before the fork). We
-		// don't know if Petersburg passed yet (will pass) or not.
-		{&legacyConfig, 7279999, 0, ID{Hash: checksumToBytes(0xa00bc324), Next: 7280000}, ErrLocalIncompatibleOrStale},
-
-		// Local is mainnet currently in Byzantium only (so it's aware of Petersburg), remote announces
-		// also Byzantium, and it's also aware of some random fork (e.g. misconfigured Petersburg). As
-		// neither forks passed at neither nodes, they may mismatch, but we still connect for now.
-		{&legacyConfig, 7279999, 0, ID{Hash: checksumToBytes(0xa00bc324), Next: math.MaxUint64}, ErrLocalIncompatibleOrStale},
-
-		// Local is mainnet exactly on Petersburg, remote announces Byzantium + knowledge about Petersburg. Remote
-		// is simply out of sync, accept.
-		{&legacyConfig, 7280000, 0, ID{Hash: checksumToBytes(0xa00bc324), Next: 7280000}, ErrLocalIncompatibleOrStale},
-
-		// Local is mainnet Petersburg, remote announces Byzantium + knowledge about Petersburg. Remote
-		// is simply out of sync, accept.
-		{&legacyConfig, 7987396, 0, ID{Hash: checksumToBytes(0xa00bc324), Next: 7280000}, ErrLocalIncompatibleOrStale},
-
-		// Local is mainnet Petersburg, remote announces Spurious + knowledge about Byzantium. Remote
-		// is definitely out of sync. It may or may not need the Petersburg update, we don't know yet.
-		{&legacyConfig, 7987396, 0, ID{Hash: checksumToBytes(0x3edd5b10), Next: 4370000}, ErrLocalIncompatibleOrStale},
-
-		// Local is mainnet Byzantium, remote announces Petersburg. Local is out of sync, accept.
-		{&legacyConfig, 7279999, 0, ID{Hash: checksumToBytes(0x668db0af), Next: 0}, ErrLocalIncompatibleOrStale},
-
-		// Local is mainnet Spurious, remote announces Byzantium, but is not aware of Petersburg. Local
-		// out of sync. Local also knows about a future fork, but that is uncertain yet.
-		{&legacyConfig, 4369999, 0, ID{Hash: checksumToBytes(0xa00bc324), Next: 0}, ErrLocalIncompatibleOrStale},
-
-		// Local is mainnet Petersburg. remote announces Byzantium but is not aware of further forks.
-		// Remote needs software update.
-		{&legacyConfig, 7987396, 0, ID{Hash: checksumToBytes(0xa00bc324), Next: 0}, ErrLocalIncompatibleOrStale},
-
-		// Local is mainnet Petersburg, and isn't aware of more forks. Remote announces Petersburg +
-		// 0xffffffff. Local needs software update, reject.
-		{&legacyConfig, 7987396, 0, ID{Hash: checksumToBytes(0x5cddc0e1), Next: 0}, ErrLocalIncompatibleOrStale},
-
-		// Local is mainnet Byzantium, and is aware of Petersburg. Remote announces Petersburg +
-		// 0xffffffff. Local needs software update, reject.
-		{&legacyConfig, 7279999, 0, ID{Hash: checksumToBytes(0x5cddc0e1), Next: 0}, ErrLocalIncompatibleOrStale},
-
-		// Local is mainnet Petersburg, remote is Rinkeby Petersburg.
-		{&legacyConfig, 7987396, 0, ID{Hash: checksumToBytes(0xafec6b27), Next: 0}, ErrLocalIncompatibleOrStale},
-
-		// Local is mainnet Gray Glacier, far in the future. Remote announces Gopherium (non existing fork)
-		// at some future block 88888888, for itself, but past block for local. Local is incompatible.
-		//
-		// This case detects non-upgraded nodes with majority hash power (typical Ropsten mess).
-		{&legacyConfig, 88888888, 0, ID{Hash: checksumToBytes(0xf0afd0e3), Next: 88888888}, ErrLocalIncompatibleOrStale},
-
-		// Local is mainnet Byzantium. Remote is also in Byzantium, but announces Gopherium (non existing
-		// fork) at block 7279999, before Petersburg. Local is incompatible.
-		{&legacyConfig, 7279999, 0, ID{Hash: checksumToBytes(0xa00bc324), Next: 7279999}, ErrLocalIncompatibleOrStale},
-
-		//------------------------------------
-		// Block to timestamp transition tests
-		//------------------------------------
-
-		// Local is mainnet currently in Gray Glacier only (so it's aware of Shanghai), remote announces
-		// also Gray Glacier, but it's not yet aware of Shanghai (e.g. non updated node before the fork).
-		// In this case we don't know if Shanghai passed yet or not.
-		{params.MainnetChainConfig, 15050000, 0, ID{Hash: checksumToBytes(0xf0afd0e3), Next: 0}, ErrLocalIncompatibleOrStale},
-
-		// Local is mainnet currently in Gray Glacier only (so it's aware of Shanghai), remote announces
-		// also Gray Glacier, and it's also aware of Shanghai (e.g. updated node before the fork). We
-		// don't know if Shanghai passed yet (will pass) or not.
-		{params.MainnetChainConfig, 15050000, 0, ID{Hash: checksumToBytes(0xf0afd0e3), Next: 1681338455}, ErrLocalIncompatibleOrStale},
-
-		// Local is mainnet currently in Gray Glacier only (so it's aware of Shanghai), remote announces
-		// also Gray Glacier, and it's also aware of some random fork (e.g. misconfigured Shanghai). As
-		// neither forks passed at neither nodes, they may mismatch, but we still connect for now.
-		{params.MainnetChainConfig, 15050000, 0, ID{Hash: checksumToBytes(0xf0afd0e3), Next: math.MaxUint64}, ErrLocalIncompatibleOrStale},
-
-		// Local is mainnet exactly on Shanghai, remote announces Gray Glacier + knowledge about Shanghai. Remote
-		// is simply out of sync, accept.
-		{params.MainnetChainConfig, 20000000, 1681338455, ID{Hash: checksumToBytes(0xf0afd0e3), Next: 1681338455}, ErrLocalIncompatibleOrStale},
-
-		// Local is mainnet Shanghai, remote announces Gray Glacier + knowledge about Shanghai. Remote
-		// is simply out of sync, accept.
-		{params.MainnetChainConfig, 20123456, 1681338456, ID{Hash: checksumToBytes(0xf0afd0e3), Next: 1681338455}, ErrLocalIncompatibleOrStale},
-
-		// Local is mainnet Shanghai, remote announces Arrow Glacier + knowledge about Gray Glacier. Remote
-		// is definitely out of sync. It may or may not need the Shanghai update, we don't know yet.
-		{params.MainnetChainConfig, 20000000, 1681338455, ID{Hash: checksumToBytes(0x20c327fc), Next: 15050000}, ErrLocalIncompatibleOrStale},
-
-		// Local is mainnet Gray Glacier, remote announces Shanghai. Local is out of sync, accept.
-		{params.MainnetChainConfig, 15050000, 0, ID{Hash: checksumToBytes(0xdce96c2d), Next: 0}, ErrLocalIncompatibleOrStale},
-
-		// Local is mainnet Arrow Glacier, remote announces Gray Glacier, but is not aware of Shanghai. Local
-		// out of sync. Local also knows about a future fork, but that is uncertain yet.
-		{params.MainnetChainConfig, 13773000, 0, ID{Hash: checksumToBytes(0xf0afd0e3), Next: 0}, ErrLocalIncompatibleOrStale},
-
-		// Local is mainnet Shanghai. remote announces Gray Glacier but is not aware of further forks.
-		// Remote needs software update.
-		{params.MainnetChainConfig, 20000000, 1681338455, ID{Hash: checksumToBytes(0xf0afd0e3), Next: 0}, ErrLocalIncompatibleOrStale},
-
-		// Local is mainnet Gray Glacier, and isn't aware of more forks. Remote announces Gray Glacier +
-		// 0xffffffff. Local needs software update, reject.
-		{params.MainnetChainConfig, 15050000, 0, ID{Hash: checksumToBytes(checksumUpdate(0xf0afd0e3, math.MaxUint64)), Next: 0}, ErrLocalIncompatibleOrStale},
-
-		// Local is mainnet Gray Glacier, and is aware of Shanghai. Remote announces Shanghai +
-		// 0xffffffff. Local needs software update, reject.
-		{params.MainnetChainConfig, 15050000, 0, ID{Hash: checksumToBytes(checksumUpdate(0xdce96c2d, math.MaxUint64)), Next: 0}, ErrLocalIncompatibleOrStale},
-
-		// Local is mainnet Gray Glacier, far in the future. Remote announces Gopherium (non existing fork)
-		// at some future timestamp 8888888888, for itself, but past block for local. Local is incompatible.
-		//
-		// This case detects non-upgraded nodes with majority hash power (typical Ropsten mess).
-		{params.MainnetChainConfig, 888888888, 1660000000, ID{Hash: checksumToBytes(0xf0afd0e3), Next: 1660000000}, ErrLocalIncompatibleOrStale},
-
-		// Local is mainnet Gray Glacier. Remote is also in Gray Glacier, but announces Gopherium (non existing
-		// fork) at block 7279999, before Shanghai. Local is incompatible.
-		{params.MainnetChainConfig, 19999999, 1667999999, ID{Hash: checksumToBytes(0xf0afd0e3), Next: 1667999999}, ErrLocalIncompatibleOrStale},
-
-		//----------------------
-		// Timestamp based tests
-		//----------------------
-
-		// Local is mainnet Shanghai, remote announces the same. No future fork is announced.
-		{params.MainnetChainConfig, 20000000, 1681338455, ID{Hash: checksumToBytes(0xdce96c2d), Next: 0}, ErrLocalIncompatibleOrStale},
-
-		// Local is mainnet Shanghai, remote announces the same. Remote also announces a next fork
-		// at time 0xffffffff, but that is uncertain.
-		{params.MainnetChainConfig, 20000000, 1681338455, ID{Hash: checksumToBytes(0xdce96c2d), Next: math.MaxUint64}, ErrLocalIncompatibleOrStale},
-
-		// Local is mainnet currently in Shanghai only (so it's aware of Cancun), remote announces
-		// also Shanghai, but it's not yet aware of Cancun (e.g. non updated node before the fork).
-		// In this case we don't know if Cancun passed yet or not.
-		{params.MainnetChainConfig, 20000000, 1668000000, ID{Hash: checksumToBytes(0xdce96c2d), Next: 0}, ErrLocalIncompatibleOrStale},
-
-		// Local is mainnet currently in Shanghai only (so it's aware of Cancun), remote announces
-		// also Shanghai, and it's also aware of Cancun (e.g. updated node before the fork). We
-		// don't know if Cancun passed yet (will pass) or not.
-		{params.MainnetChainConfig, 20000000, 1668000000, ID{Hash: checksumToBytes(0xdce96c2d), Next: 1710338135}, ErrLocalIncompatibleOrStale},
-
-		// Local is mainnet currently in Shanghai only (so it's aware of Cancun), remote announces
-		// also Shanghai, and it's also aware of some random fork (e.g. misconfigured Cancun). As
-		// neither forks passed at neither nodes, they may mismatch, but we still connect for now.
-		{params.MainnetChainConfig, 20000000, 1668000000, ID{Hash: checksumToBytes(0xdce96c2d), Next: math.MaxUint64}, ErrLocalIncompatibleOrStale},
-
-		// Local is mainnet exactly on Cancun, remote announces Shanghai + knowledge about Cancun. Remote
-		// is simply out of sync, accept.
-		{params.MainnetChainConfig, 21000000, 1710338135, ID{Hash: checksumToBytes(0xdce96c2d), Next: 1710338135}, ErrLocalIncompatibleOrStale},
-
-		// Local is mainnet Cancun, remote announces Shanghai + knowledge about Cancun. Remote
-		// is simply out of sync, accept.
-		{params.MainnetChainConfig, 21123456, 1710338136, ID{Hash: checksumToBytes(0xdce96c2d), Next: 1710338135}, ErrLocalIncompatibleOrStale},
-
-		// Local is mainnet Prague, remote announces Shanghai + knowledge about Cancun. Remote
-		// is definitely out of sync. It may or may not need the Prague update, we don't know yet.
-		//
-		// TODO(karalabe): Enable this when Cancun **and** Prague is specced, update all the numbers
-		//{params.MainnetChainConfig, 0, 0, ID{Hash: checksumToBytes(0x3edd5b10), Next: 4370000}, nil},
-
-		// Local is mainnet Shanghai, remote announces Cancun. Local is out of sync, accept.
-		{params.MainnetChainConfig, 21000000, 1700000000, ID{Hash: checksumToBytes(0x9f3d2254), Next: 0}, ErrLocalIncompatibleOrStale},
-
-		// Local is mainnet Shanghai, remote announces Cancun, but is not aware of Prague. Local
-		// out of sync. Local also knows about a future fork, but that is uncertain yet.
-		//
-		// TODO(karalabe): Enable this when Cancun **and** Prague is specced, update remote checksum
-		//{params.MainnetChainConfig, 21000000, 1678000000, ID{Hash: checksumToBytes(0x00000000), Next: 0}, nil},
-
-		// Local is mainnet Cancun. remote announces Shanghai but is not aware of further forks.
-		// Remote needs software update.
-		{params.MainnetChainConfig, 21000000, 1710338135, ID{Hash: checksumToBytes(0xdce96c2d), Next: 0}, ErrLocalIncompatibleOrStale},
-
-		// Local is mainnet Shanghai, and isn't aware of more forks. Remote announces Shanghai +
-		// 0xffffffff. Local needs software update, reject.
-		{params.MainnetChainConfig, 20000000, 1681338455, ID{Hash: checksumToBytes(checksumUpdate(0xdce96c2d, math.MaxUint64)), Next: 0}, ErrLocalIncompatibleOrStale},
-
-		// Local is mainnet Shanghai, and is aware of Cancun. Remote announces Cancun +
-		// 0xffffffff. Local needs software update, reject.
-		{params.MainnetChainConfig, 20000000, 1668000000, ID{Hash: checksumToBytes(checksumUpdate(0x9f3d2254, math.MaxUint64)), Next: 0}, ErrLocalIncompatibleOrStale},
-
-		// Local is mainnet Shanghai, remote is random Shanghai.
-		{params.MainnetChainConfig, 20000000, 1681338455, ID{Hash: checksumToBytes(0x12345678), Next: 0}, ErrLocalIncompatibleOrStale},
-
-		// Local is mainnet Cancun, far in the future. Remote announces Gopherium (non existing fork)
-		// at some future timestamp 8888888888, for itself, but past block for local. Local is incompatible.
-		//
-		// This case detects non-upgraded nodes with majority hash power (typical Ropsten mess).
-=======
 		// Local is Prague Gray Glacier, remote announces the same. No future fork is announced.
 		{&legacyConfig, 0, 0, ID{Hash: checksumToBytes(0xcf2b60e5), Next: 0}, nil},
 
@@ -320,7 +124,6 @@
 		// // at some future timestamp 8888888888, for itself, but past block for local. Local is incompatible.
 		// //
 		// // This case detects non-upgraded nodes with majority hash power (typical Ropsten mess).
->>>>>>> 8942cc7e
 		{params.MainnetChainConfig, 88888888, 8888888888, ID{Hash: checksumToBytes(0x9f3d2254), Next: 8888888888}, ErrLocalIncompatibleOrStale},
 
 		// // Local is mainnet Shanghai. Remote is also in Shanghai, but announces Gopherium (non existing
