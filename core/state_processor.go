--- conflicted
+++ resolved
@@ -17,7 +17,6 @@
 package core
 
 import (
-	"encoding/binary"
 	"fmt"
 	"math/big"
 
@@ -108,10 +107,6 @@
 		if err != nil {
 			return nil, err
 		}
-<<<<<<< HEAD
-		wxs := ProcessDequeueWithdrawalRequests(vmenv, statedb)
-		requests = append(requests, wxs...)
-=======
 		requests = append(requests, depositRequests)
 		// EIP-7002 withdrawals
 		withdrawalRequests := ProcessWithdrawalQueue(vmenv, statedb)
@@ -119,7 +114,6 @@
 		// EIP-7251 consolidations
 		consolidationRequests := ProcessConsolidationQueue(vmenv, statedb)
 		requests = append(requests, consolidationRequests)
->>>>>>> ffbc77ac
 	}
 
 	// Finalize the block, applying any consensus engine specific extras (e.g. block rewards)
@@ -329,41 +323,4 @@
 		}
 	}
 	return deposits, nil
-}
-
-// ProcessDequeueWithdrawalRequests applies the EIP-7002 system call to the withdrawal requests contract.
-func ProcessDequeueWithdrawalRequests(vmenv *vm.EVM, statedb *state.StateDB) types.Requests {
-	if vmenv.Config.Tracer != nil && vmenv.Config.Tracer.OnSystemCallStart != nil {
-		vmenv.Config.Tracer.OnSystemCallStart()
-	}
-	if vmenv.Config.Tracer != nil && vmenv.Config.Tracer.OnSystemCallEnd != nil {
-		defer vmenv.Config.Tracer.OnSystemCallEnd()
-	}
-	msg := &Message{
-		From:      params.SystemAddress,
-		GasLimit:  30_000_000,
-		GasPrice:  common.Big0,
-		GasFeeCap: common.Big0,
-		GasTipCap: common.Big0,
-		To:        &params.WithdrawalRequestsAddress,
-	}
-	vmenv.Reset(NewEVMTxContext(msg), statedb)
-	statedb.AddAddressToAccessList(params.WithdrawalRequestsAddress)
-	ret, _, _ := vmenv.Call(vm.AccountRef(msg.From), *msg.To, msg.Data, 30_000_000, common.U2560)
-	statedb.Finalise(true)
-
-	// Parse out the exits.
-	var reqs types.Requests
-	for i := 0; i < len(ret)/76; i++ {
-		start := i * 76
-		var pubkey [48]byte
-		copy(pubkey[:], ret[start+20:start+68])
-		wx := &types.WithdrawalRequest{
-			Source:    common.BytesToAddress(ret[start : start+20]),
-			PublicKey: pubkey,
-			Amount:    binary.BigEndian.Uint64(ret[start+68:]),
-		}
-		reqs = append(reqs, types.NewRequest(wx))
-	}
-	return reqs
 }