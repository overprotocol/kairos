// Copyright 2015 The go-ethereum Authors
// This file is part of the go-ethereum library.
//
// The go-ethereum library is free software: you can redistribute it and/or modify
// it under the terms of the GNU Lesser General Public License as published by
// the Free Software Foundation, either version 3 of the License, or
// (at your option) any later version.
//
// The go-ethereum library is distributed in the hope that it will be useful,
// but WITHOUT ANY WARRANTY; without even the implied warranty of
// MERCHANTABILITY or FITNESS FOR A PARTICULAR PURPOSE. See the
// GNU Lesser General Public License for more details.
//
// You should have received a copy of the GNU Lesser General Public License
// along with the go-ethereum library. If not, see <http://www.gnu.org/licenses/>.

package tests

import (
	"encoding/hex"
	"encoding/json"
	"errors"
	"fmt"
	"math/big"
	"strconv"
	"strings"

	"github.com/ethereum/go-ethereum/common"
	"github.com/ethereum/go-ethereum/common/hexutil"
	"github.com/ethereum/go-ethereum/common/math"
	"github.com/ethereum/go-ethereum/consensus/misc/eip4844"
	"github.com/ethereum/go-ethereum/core"
	"github.com/ethereum/go-ethereum/core/rawdb"
	"github.com/ethereum/go-ethereum/core/state"
	"github.com/ethereum/go-ethereum/core/state/snapshot"
	"github.com/ethereum/go-ethereum/core/tracing"
	"github.com/ethereum/go-ethereum/core/types"
	"github.com/ethereum/go-ethereum/core/vm"
	"github.com/ethereum/go-ethereum/crypto"
	"github.com/ethereum/go-ethereum/ethdb"
	"github.com/ethereum/go-ethereum/params"
	"github.com/ethereum/go-ethereum/rlp"
	"github.com/ethereum/go-ethereum/triedb"
	"github.com/ethereum/go-ethereum/triedb/hashdb"
	"github.com/ethereum/go-ethereum/triedb/pathdb"
	"github.com/holiman/uint256"
	"golang.org/x/crypto/sha3"
)

// StateTest checks transaction processing without block context.
// See https://github.com/ethereum/EIPs/issues/176 for the test format specification.
type StateTest struct {
	json stJSON
}

// StateSubtest selects a specific configuration of a General State Test.
type StateSubtest struct {
	Fork  string
	Index int
}

func (t *StateTest) UnmarshalJSON(in []byte) error {
	return json.Unmarshal(in, &t.json)
}

type stJSON struct {
	Env  stEnv                    `json:"env"`
	Pre  types.GenesisAlloc       `json:"pre"`
	Tx   stTransaction            `json:"transaction"`
	Out  hexutil.Bytes            `json:"out"`
	Post map[string][]stPostState `json:"post"`
}

type stPostState struct {
	Root            common.UnprefixedHash `json:"hash"`
	Logs            common.UnprefixedHash `json:"logs"`
	TxBytes         hexutil.Bytes         `json:"txbytes"`
	ExpectException string                `json:"expectException"`
	Indexes         struct {
		Data  int `json:"data"`
		Gas   int `json:"gas"`
		Value int `json:"value"`
	}
}

//go:generate go run github.com/fjl/gencodec -type stEnv -field-override stEnvMarshaling -out gen_stenv.go

type stEnv struct {
	Coinbase      common.Address `json:"currentCoinbase"      gencodec:"required"`
	Difficulty    *big.Int       `json:"currentDifficulty"    gencodec:"optional"`
	Random        *big.Int       `json:"currentRandom"        gencodec:"optional"`
	GasLimit      uint64         `json:"currentGasLimit"      gencodec:"required"`
	Number        uint64         `json:"currentNumber"        gencodec:"required"`
	Timestamp     uint64         `json:"currentTimestamp"     gencodec:"required"`
	BaseFee       *big.Int       `json:"currentBaseFee"       gencodec:"optional"`
	ExcessBlobGas *uint64        `json:"currentExcessBlobGas" gencodec:"optional"`
}

type stEnvMarshaling struct {
	Coinbase      common.UnprefixedAddress
	Difficulty    *math.HexOrDecimal256
	Random        *math.HexOrDecimal256
	GasLimit      math.HexOrDecimal64
	Number        math.HexOrDecimal64
	Timestamp     math.HexOrDecimal64
	BaseFee       *math.HexOrDecimal256
	ExcessBlobGas *math.HexOrDecimal64
}

//go:generate go run github.com/fjl/gencodec -type stTransaction -field-override stTransactionMarshaling -out gen_sttransaction.go

type stTransaction struct {
	GasPrice             *big.Int            `json:"gasPrice"`
	MaxFeePerGas         *big.Int            `json:"maxFeePerGas"`
	MaxPriorityFeePerGas *big.Int            `json:"maxPriorityFeePerGas"`
	Nonce                uint64              `json:"nonce"`
	To                   string              `json:"to"`
	Data                 []string            `json:"data"`
	AccessLists          []*types.AccessList `json:"accessLists,omitempty"`
	GasLimit             []uint64            `json:"gasLimit"`
	Value                []string            `json:"value"`
	PrivateKey           []byte              `json:"secretKey"`
	Sender               *common.Address     `json:"sender"`
	BlobVersionedHashes  []common.Hash       `json:"blobVersionedHashes,omitempty"`
	BlobGasFeeCap        *big.Int            `json:"maxFeePerBlobGas,omitempty"`
	AuthorizationList    []*stAuthorization  `json:"authorizationList,omitempty"`
}

type stTransactionMarshaling struct {
	GasPrice             *math.HexOrDecimal256
	MaxFeePerGas         *math.HexOrDecimal256
	MaxPriorityFeePerGas *math.HexOrDecimal256
	Nonce                math.HexOrDecimal64
	GasLimit             []math.HexOrDecimal64
	PrivateKey           hexutil.Bytes
	BlobGasFeeCap        *math.HexOrDecimal256
}

//go:generate go run github.com/fjl/gencodec -type stAuthorization -field-override stAuthorizationMarshaling -out gen_stauthorization.go

// Authorization is an authorization from an account to deploy code at it's
// address.
type stAuthorization struct {
<<<<<<< HEAD
	ChainID *big.Int
	Address common.Address `json:"address" gencodec:"required"`
	Nonce   uint64         `json:"nonce" gencodec:"required"`
	V       *big.Int       `json:"v" gencodec:"required"`
=======
	ChainID uint64
	Address common.Address `json:"address" gencodec:"required"`
	Nonce   uint64         `json:"nonce" gencodec:"required"`
	V       uint8          `json:"v" gencodec:"required"`
>>>>>>> ffbc77ac
	R       *big.Int       `json:"r" gencodec:"required"`
	S       *big.Int       `json:"s" gencodec:"required"`
}

// field type overrides for gencodec
type stAuthorizationMarshaling struct {
<<<<<<< HEAD
	ChainID *math.HexOrDecimal256
	Nonce   math.HexOrDecimal64
	V       *math.HexOrDecimal256
=======
	ChainID math.HexOrDecimal64
	Nonce   math.HexOrDecimal64
	V       math.HexOrDecimal64
>>>>>>> ffbc77ac
	R       *math.HexOrDecimal256
	S       *math.HexOrDecimal256
}

// GetChainConfig takes a fork definition and returns a chain config.
// The fork definition can be
// - a plain forkname, e.g. `Byzantium`,
// - a fork basename, and a list of EIPs to enable; e.g. `Byzantium+1884+1283`.
func GetChainConfig(forkString string) (baseConfig *params.ChainConfig, eips []int, err error) {
	var (
		splitForks            = strings.Split(forkString, "+")
		ok                    bool
		baseName, eipsStrings = splitForks[0], splitForks[1:]
	)
	if baseConfig, ok = Forks[baseName]; !ok {
		return nil, nil, UnsupportedForkError{baseName}
	}
	for _, eip := range eipsStrings {
		if eipNum, err := strconv.Atoi(eip); err != nil {
			return nil, nil, fmt.Errorf("syntax error, invalid eip number %v", eipNum)
		} else {
			if !vm.ValidEip(eipNum) {
				return nil, nil, fmt.Errorf("syntax error, invalid eip number %v", eipNum)
			}
			eips = append(eips, eipNum)
		}
	}
	return baseConfig, eips, nil
}

// Subtests returns all valid subtests of the test.
func (t *StateTest) Subtests() []StateSubtest {
	var sub []StateSubtest
	for fork, pss := range t.json.Post {
		for i := range pss {
			sub = append(sub, StateSubtest{fork, i})
		}
	}
	return sub
}

// checkError checks if the error returned by the state transition matches any expected error.
// A failing expectation returns a wrapped version of the original error, if any,
// or a new error detailing the failing expectation.
// This function does not return or modify the original error, it only evaluates and returns expectations for the error.
func (t *StateTest) checkError(subtest StateSubtest, err error) error {
	expectedError := t.json.Post[subtest.Fork][subtest.Index].ExpectException
	if err == nil && expectedError == "" {
		return nil
	}
	if err == nil && expectedError != "" {
		return fmt.Errorf("expected error %q, got no error", expectedError)
	}
	if err != nil && expectedError == "" {
		return fmt.Errorf("unexpected error: %w", err)
	}
	if err != nil && expectedError != "" {
		// Ignore expected errors (TODO MariusVanDerWijden check error string)
		return nil
	}
	return nil
}

// Run executes a specific subtest and verifies the post-state and logs
func (t *StateTest) Run(subtest StateSubtest, vmconfig vm.Config, snapshotter bool, scheme string, postCheck func(err error, st *StateTestState)) (result error) {
	st, root, err := t.RunNoVerify(subtest, vmconfig, snapshotter, scheme)
	// Invoke the callback at the end of function for further analysis.
	defer func() {
		postCheck(result, &st)
		st.Close()
	}()

	checkedErr := t.checkError(subtest, err)
	if checkedErr != nil {
		return checkedErr
	}
	// The error has been checked; if it was unexpected, it's already returned.
	if err != nil {
		// Here, an error exists but it was expected.
		// We do not check the post state or logs.
		return nil
	}
	post := t.json.Post[subtest.Fork][subtest.Index]
	// N.B: We need to do this in a two-step process, because the first Commit takes care
	// of self-destructs, and we need to touch the coinbase _after_ it has potentially self-destructed.
	if root != common.Hash(post.Root) {
		return fmt.Errorf("post state root mismatch: got %x, want %x", root, post.Root)
	}
	if logs := rlpHash(st.StateDB.Logs()); logs != common.Hash(post.Logs) {
		return fmt.Errorf("post state logs hash mismatch: got %x, want %x", logs, post.Logs)
	}
	st.StateDB, _ = state.New(root, st.StateDB.Database())
	return nil
}

// RunNoVerify runs a specific subtest and returns the statedb and post-state root.
// Remember to call state.Close after verifying the test result!
func (t *StateTest) RunNoVerify(subtest StateSubtest, vmconfig vm.Config, snapshotter bool, scheme string) (st StateTestState, root common.Hash, err error) {
	config, eips, err := GetChainConfig(subtest.Fork)
	if err != nil {
		return st, common.Hash{}, UnsupportedForkError{subtest.Fork}
	}
	vmconfig.ExtraEips = eips

	block := t.genesis(config).ToBlock()
	st = MakePreState(rawdb.NewMemoryDatabase(), t.json.Pre, snapshotter, scheme)

	var baseFee *big.Int
	if config.IsLondon(new(big.Int)) {
		baseFee = t.json.Env.BaseFee
		if baseFee == nil {
			// Retesteth uses `0x10` for genesis baseFee. Therefore, it defaults to
			// parent - 2 : 0xa as the basefee for 'this' context.
			baseFee = big.NewInt(0x0a)
		}
	}
	post := t.json.Post[subtest.Fork][subtest.Index]
	msg, err := t.json.Tx.toMessage(post, baseFee)
	if err != nil {
		return st, common.Hash{}, err
	}

	{ // Blob transactions may be present after the Cancun fork.
		// In production,
		// - the header is verified against the max in eip4844.go:VerifyEIP4844Header
		// - the block body is verified against the header in block_validator.go:ValidateBody
		// Here, we just do this shortcut smaller fix, since state tests do not
		// utilize those codepaths
		if len(msg.BlobHashes)*params.BlobTxBlobGasPerBlob > params.MaxBlobGasPerBlock {
			return st, common.Hash{}, errors.New("blob gas exceeds maximum")
		}
	}

	// Try to recover tx with current signer
	if len(post.TxBytes) != 0 {
		var ttx types.Transaction
		err := ttx.UnmarshalBinary(post.TxBytes)
		if err != nil {
			return st, common.Hash{}, err
		}
		if _, err := types.Sender(types.LatestSigner(config), &ttx); err != nil {
			return st, common.Hash{}, err
		}
	}

	// Prepare the EVM.
	txContext := core.NewEVMTxContext(msg)
	context := core.NewEVMBlockContext(block.Header(), nil, &t.json.Env.Coinbase)
	context.GetHash = vmTestBlockHash
	context.BaseFee = baseFee
	context.Random = nil
	if t.json.Env.Difficulty != nil {
		context.Difficulty = new(big.Int).Set(t.json.Env.Difficulty)
	}
	if config.IsLondon(new(big.Int)) && t.json.Env.Random != nil {
		rnd := common.BigToHash(t.json.Env.Random)
		context.Random = &rnd
		context.Difficulty = big.NewInt(0)
	}
	if config.IsCancun(new(big.Int), block.Time()) && t.json.Env.ExcessBlobGas != nil {
		context.BlobBaseFee = eip4844.CalcBlobFee(*t.json.Env.ExcessBlobGas)
	}
	evm := vm.NewEVM(context, txContext, st.StateDB, config, vmconfig)

	if tracer := vmconfig.Tracer; tracer != nil && tracer.OnTxStart != nil {
		tracer.OnTxStart(evm.GetVMContext(), nil, msg.From)
	}
	// Execute the message.
	snapshot := st.StateDB.Snapshot()
	gaspool := new(core.GasPool)
	gaspool.AddGas(block.GasLimit())
	vmRet, err := core.ApplyMessage(evm, msg, gaspool)
	if err != nil {
		st.StateDB.RevertToSnapshot(snapshot)
		if tracer := evm.Config.Tracer; tracer != nil && tracer.OnTxEnd != nil {
			evm.Config.Tracer.OnTxEnd(nil, err)
		}
	}
	// Add 0-value mining reward. This only makes a difference in the cases
	// where
	// - the coinbase self-destructed, or
	// - there are only 'bad' transactions, which aren't executed. In those cases,
	//   the coinbase gets no txfee, so isn't created, and thus needs to be touched
	st.StateDB.AddBalance(block.Coinbase(), new(uint256.Int), tracing.BalanceChangeUnspecified)

	// Commit state mutations into database.
	root, _ = st.StateDB.Commit(block.NumberU64(), config.IsEIP158(block.Number()))
	if tracer := evm.Config.Tracer; tracer != nil && tracer.OnTxEnd != nil {
		receipt := &types.Receipt{GasUsed: vmRet.UsedGas}
		tracer.OnTxEnd(receipt, nil)
	}
	return st, root, err
}

func (t *StateTest) gasLimit(subtest StateSubtest) uint64 {
	return t.json.Tx.GasLimit[t.json.Post[subtest.Fork][subtest.Index].Indexes.Gas]
}

func (t *StateTest) genesis(config *params.ChainConfig) *core.Genesis {
	genesis := &core.Genesis{
		Config:     config,
		Coinbase:   t.json.Env.Coinbase,
		Difficulty: t.json.Env.Difficulty,
		GasLimit:   t.json.Env.GasLimit,
		Number:     t.json.Env.Number,
		Timestamp:  t.json.Env.Timestamp,
		Alloc:      t.json.Pre,
	}
	if t.json.Env.Random != nil {
		// Post-Merge
		genesis.Mixhash = common.BigToHash(t.json.Env.Random)
		genesis.Difficulty = big.NewInt(0)
	}
	return genesis
}

func (tx *stTransaction) toMessage(ps stPostState, baseFee *big.Int) (*core.Message, error) {
	var from common.Address
	// If 'sender' field is present, use that
	if tx.Sender != nil {
		from = *tx.Sender
	} else if len(tx.PrivateKey) > 0 {
		// Derive sender from private key if needed.
		key, err := crypto.ToECDSA(tx.PrivateKey)
		if err != nil {
			return nil, fmt.Errorf("invalid private key: %v", err)
		}
		from = crypto.PubkeyToAddress(key.PublicKey)
	}
	// Parse recipient if present.
	var to *common.Address
	if tx.To != "" {
		to = new(common.Address)
		if err := to.UnmarshalText([]byte(tx.To)); err != nil {
			return nil, fmt.Errorf("invalid to address: %v", err)
		}
	}

	// Get values specific to this post state.
	if ps.Indexes.Data > len(tx.Data) {
		return nil, fmt.Errorf("tx data index %d out of bounds", ps.Indexes.Data)
	}
	if ps.Indexes.Value > len(tx.Value) {
		return nil, fmt.Errorf("tx value index %d out of bounds", ps.Indexes.Value)
	}
	if ps.Indexes.Gas > len(tx.GasLimit) {
		return nil, fmt.Errorf("tx gas limit index %d out of bounds", ps.Indexes.Gas)
	}
	dataHex := tx.Data[ps.Indexes.Data]
	valueHex := tx.Value[ps.Indexes.Value]
	gasLimit := tx.GasLimit[ps.Indexes.Gas]
	// Value, Data hex encoding is messy: https://github.com/ethereum/tests/issues/203
	value := new(big.Int)
	if valueHex != "0x" {
		v, ok := math.ParseBig256(valueHex)
		if !ok {
			return nil, fmt.Errorf("invalid tx value %q", valueHex)
		}
		value = v
	}
	data, err := hex.DecodeString(strings.TrimPrefix(dataHex, "0x"))
	if err != nil {
		return nil, fmt.Errorf("invalid tx data %q", dataHex)
	}
	var accessList types.AccessList
	if tx.AccessLists != nil && tx.AccessLists[ps.Indexes.Data] != nil {
		accessList = *tx.AccessLists[ps.Indexes.Data]
	}
	// If baseFee provided, set gasPrice to effectiveGasPrice.
	gasPrice := tx.GasPrice
	if baseFee != nil {
		if tx.MaxFeePerGas == nil {
			tx.MaxFeePerGas = gasPrice
		}
		if tx.MaxFeePerGas == nil {
			tx.MaxFeePerGas = new(big.Int)
		}
		if tx.MaxPriorityFeePerGas == nil {
			tx.MaxPriorityFeePerGas = tx.MaxFeePerGas
		}
		gasPrice = math.BigMin(new(big.Int).Add(tx.MaxPriorityFeePerGas, baseFee),
			tx.MaxFeePerGas)
	}
	if gasPrice == nil {
		return nil, errors.New("no gas price provided")
	}
	var authList types.AuthorizationList
	if tx.AuthorizationList != nil {
		authList = make(types.AuthorizationList, 0)
		for _, auth := range tx.AuthorizationList {
<<<<<<< HEAD
			chainID := auth.ChainID
			if chainID == nil {
				chainID = big.NewInt(0)
			}
			authList = append(authList, &types.Authorization{
				ChainID: chainID,
=======
			authList = append(authList, &types.Authorization{
				ChainID: auth.ChainID,
>>>>>>> ffbc77ac
				Address: auth.Address,
				Nonce:   auth.Nonce,
				V:       auth.V,
				R:       auth.R,
				S:       auth.S,
			})
		}
	}

	msg := &core.Message{
		From:          from,
		To:            to,
		Nonce:         tx.Nonce,
		Value:         value,
		GasLimit:      gasLimit,
		GasPrice:      gasPrice,
		GasFeeCap:     tx.MaxFeePerGas,
		GasTipCap:     tx.MaxPriorityFeePerGas,
		Data:          data,
		AccessList:    accessList,
		BlobHashes:    tx.BlobVersionedHashes,
		BlobGasFeeCap: tx.BlobGasFeeCap,
		AuthList:      authList,
	}
	return msg, nil
}

func rlpHash(x interface{}) (h common.Hash) {
	hw := sha3.NewLegacyKeccak256()
	rlp.Encode(hw, x)
	hw.Sum(h[:0])
	return h
}

func vmTestBlockHash(n uint64) common.Hash {
	return common.BytesToHash(crypto.Keccak256([]byte(big.NewInt(int64(n)).String())))
}

// StateTestState groups all the state database objects together for use in tests.
type StateTestState struct {
	StateDB   *state.StateDB
	TrieDB    *triedb.Database
	Snapshots *snapshot.Tree
}

// MakePreState creates a state containing the given allocation.
func MakePreState(db ethdb.Database, accounts types.GenesisAlloc, snapshotter bool, scheme string) StateTestState {
	tconf := &triedb.Config{Preimages: true}
	if scheme == rawdb.HashScheme {
		tconf.HashDB = hashdb.Defaults
	} else {
		tconf.PathDB = pathdb.Defaults
	}
	triedb := triedb.NewDatabase(db, tconf)
	sdb := state.NewDatabase(triedb, nil)
	statedb, _ := state.New(types.EmptyRootHash, sdb)
	for addr, a := range accounts {
		statedb.SetCode(addr, a.Code)
		statedb.SetNonce(addr, a.Nonce)
		statedb.SetBalance(addr, uint256.MustFromBig(a.Balance), tracing.BalanceChangeUnspecified)
		for k, v := range a.Storage {
			statedb.SetState(addr, k, v)
		}
	}
	// Commit and re-open to start with a clean state.
	root, _ := statedb.Commit(0, false)

	// If snapshot is requested, initialize the snapshotter and use it in state.
	var snaps *snapshot.Tree
	if snapshotter {
		snapconfig := snapshot.Config{
			CacheSize:  1,
			Recovery:   false,
			NoBuild:    false,
			AsyncBuild: false,
		}
		snaps, _ = snapshot.New(snapconfig, db, triedb, root)
	}
	sdb = state.NewDatabase(triedb, snaps)
	statedb, _ = state.New(root, sdb)
	return StateTestState{statedb, triedb, snaps}
}

// Close should be called when the state is no longer needed, ie. after running the test.
func (st *StateTestState) Close() {
	if st.TrieDB != nil {
		st.TrieDB.Close()
		st.TrieDB = nil
	}
	if st.Snapshots != nil {
		// Need to call Disable here to quit the snapshot generator goroutine.
		st.Snapshots.Disable()
		st.Snapshots.Release()
		st.Snapshots = nil
	}
}<|MERGE_RESOLUTION|>--- conflicted
+++ resolved
@@ -141,32 +141,19 @@
 // Authorization is an authorization from an account to deploy code at it's
 // address.
 type stAuthorization struct {
-<<<<<<< HEAD
-	ChainID *big.Int
-	Address common.Address `json:"address" gencodec:"required"`
-	Nonce   uint64         `json:"nonce" gencodec:"required"`
-	V       *big.Int       `json:"v" gencodec:"required"`
-=======
 	ChainID uint64
 	Address common.Address `json:"address" gencodec:"required"`
 	Nonce   uint64         `json:"nonce" gencodec:"required"`
 	V       uint8          `json:"v" gencodec:"required"`
->>>>>>> ffbc77ac
 	R       *big.Int       `json:"r" gencodec:"required"`
 	S       *big.Int       `json:"s" gencodec:"required"`
 }
 
 // field type overrides for gencodec
 type stAuthorizationMarshaling struct {
-<<<<<<< HEAD
-	ChainID *math.HexOrDecimal256
-	Nonce   math.HexOrDecimal64
-	V       *math.HexOrDecimal256
-=======
 	ChainID math.HexOrDecimal64
 	Nonce   math.HexOrDecimal64
 	V       math.HexOrDecimal64
->>>>>>> ffbc77ac
 	R       *math.HexOrDecimal256
 	S       *math.HexOrDecimal256
 }
@@ -457,17 +444,8 @@
 	if tx.AuthorizationList != nil {
 		authList = make(types.AuthorizationList, 0)
 		for _, auth := range tx.AuthorizationList {
-<<<<<<< HEAD
-			chainID := auth.ChainID
-			if chainID == nil {
-				chainID = big.NewInt(0)
-			}
-			authList = append(authList, &types.Authorization{
-				ChainID: chainID,
-=======
 			authList = append(authList, &types.Authorization{
 				ChainID: auth.ChainID,
->>>>>>> ffbc77ac
 				Address: auth.Address,
 				Nonce:   auth.Nonce,
 				V:       auth.V,
