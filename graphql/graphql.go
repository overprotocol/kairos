// Copyright 2019 The go-ethereum Authors
// This file is part of the go-ethereum library.
//
// The go-ethereum library is free software: you can redistribute it and/or modify
// it under the terms of the GNU Lesser General Public License as published by
// the Free Software Foundation, either version 3 of the License, or
// (at your option) any later version.
//
// The go-ethereum library is distributed in the hope that it will be useful,
// but WITHOUT ANY WARRANTY; without even the implied warranty of
// MERCHANTABILITY or FITNESS FOR A PARTICULAR PURPOSE. See the
// GNU Lesser General Public License for more details.
//
// You should have received a copy of the GNU Lesser General Public License
// along with the go-ethereum library. If not, see <http://www.gnu.org/licenses/>.

// Package graphql provides a GraphQL interface to Ethereum node data.
package graphql

import (
	"context"
	"errors"
	"fmt"
	"math/big"
	"sort"
	"strconv"
	"strings"
	"sync"

	"github.com/ethereum/go-ethereum"
	"github.com/ethereum/go-ethereum/common"
	"github.com/ethereum/go-ethereum/common/hexutil"
	"github.com/ethereum/go-ethereum/consensus/misc/eip1559"
	"github.com/ethereum/go-ethereum/core/state"
	"github.com/ethereum/go-ethereum/core/types"
	"github.com/ethereum/go-ethereum/eth/filters"
	"github.com/ethereum/go-ethereum/internal/ethapi"
	"github.com/ethereum/go-ethereum/rlp"
	"github.com/ethereum/go-ethereum/rpc"
)

var (
	errBlockInvariant    = errors.New("block objects must be instantiated with at least one of num or hash")
	errInvalidBlockRange = errors.New("invalid from and to block combination: from > to")
)

type Long int64

// ImplementsGraphQLType returns true if Long implements the provided GraphQL type.
func (b Long) ImplementsGraphQLType(name string) bool { return name == "Long" }

// UnmarshalGraphQL unmarshals the provided GraphQL query data.
func (b *Long) UnmarshalGraphQL(input interface{}) error {
	var err error
	switch input := input.(type) {
	case string:
		// uncomment to support hex values
		if strings.HasPrefix(input, "0x") {
			// apply leniency and support hex representations of longs.
			value, err := hexutil.DecodeUint64(input)
			*b = Long(value)
			return err
		} else {
			value, err := strconv.ParseInt(input, 10, 64)
			*b = Long(value)
			return err
		}
	case int32:
		*b = Long(input)
	case int64:
		*b = Long(input)
	case float64:
		*b = Long(input)
	default:
		err = fmt.Errorf("unexpected type %T for Long", input)
	}
	return err
}

// Account represents an Ethereum account at a particular block.
type Account struct {
	r             *Resolver
	address       common.Address
	blockNrOrHash rpc.BlockNumberOrHash
}

// getState fetches the StateDB object for an account.
func (a *Account) getState(ctx context.Context) (*state.StateDB, error) {
	state, _, err := a.r.backend.StateAndHeaderByNumberOrHash(ctx, a.blockNrOrHash)
	return state, err
}

func (a *Account) Address(ctx context.Context) (common.Address, error) {
	return a.address, nil
}

func (a *Account) Balance(ctx context.Context) (hexutil.Big, error) {
	state, err := a.getState(ctx)
	if err != nil {
		return hexutil.Big{}, err
	}
	balance := state.GetBalance(a.address).ToBig()
	if balance == nil {
		return hexutil.Big{}, fmt.Errorf("failed to load balance %x", a.address)
	}
	return hexutil.Big(*balance), nil
}

func (a *Account) TransactionCount(ctx context.Context) (hexutil.Uint64, error) {
	// Ask transaction pool for the nonce which includes pending transactions
	if blockNr, ok := a.blockNrOrHash.Number(); ok && blockNr == rpc.PendingBlockNumber {
		nonce, err := a.r.backend.GetPoolNonce(ctx, a.address)
		if err != nil {
			return 0, err
		}
		return hexutil.Uint64(nonce), nil
	}
	state, err := a.getState(ctx)
	if err != nil {
		return 0, err
	}
	return hexutil.Uint64(state.GetNonce(a.address)), nil
}

func (a *Account) Code(ctx context.Context) (hexutil.Bytes, error) {
	state, err := a.getState(ctx)
	if err != nil {
		return hexutil.Bytes{}, err
	}
	return state.GetCode(a.address), nil
}

func (a *Account) Storage(ctx context.Context, args struct{ Slot common.Hash }) (common.Hash, error) {
	state, err := a.getState(ctx)
	if err != nil {
		return common.Hash{}, err
	}
	return state.GetState(a.address, args.Slot), nil
}

// Log represents an individual log message. All arguments are mandatory.
type Log struct {
	r           *Resolver
	transaction *Transaction
	log         *types.Log
}

func (l *Log) Transaction(ctx context.Context) *Transaction {
	return l.transaction
}

func (l *Log) Account(ctx context.Context, args BlockNumberArgs) *Account {
	return &Account{
		r:             l.r,
		address:       l.log.Address,
		blockNrOrHash: args.NumberOrLatest(),
	}
}

func (l *Log) Index(ctx context.Context) hexutil.Uint64 {
	return hexutil.Uint64(l.log.Index)
}

func (l *Log) Topics(ctx context.Context) []common.Hash {
	return l.log.Topics
}

func (l *Log) Data(ctx context.Context) hexutil.Bytes {
	return l.log.Data
}

// AccessTuple represents EIP-2930
type AccessTuple struct {
	address     common.Address
	storageKeys []common.Hash
}

func (at *AccessTuple) Address(ctx context.Context) common.Address {
	return at.address
}

func (at *AccessTuple) StorageKeys(ctx context.Context) []common.Hash {
	return at.storageKeys
}

// Withdrawal represents a withdrawal of value from the beacon chain
// by a validator. For details see EIP-4895.
type Withdrawal struct {
	index     uint64
	validator uint64
	address   common.Address
	amount    uint64
}

func (w *Withdrawal) Index(ctx context.Context) hexutil.Uint64 {
	return hexutil.Uint64(w.index)
}

func (w *Withdrawal) Validator(ctx context.Context) hexutil.Uint64 {
	return hexutil.Uint64(w.validator)
}

func (w *Withdrawal) Address(ctx context.Context) common.Address {
	return w.address
}

func (w *Withdrawal) Amount(ctx context.Context) hexutil.Uint64 {
	return hexutil.Uint64(w.amount)
}

// Transaction represents an Ethereum transaction.
// backend and hash are mandatory; all others will be fetched when required.
type Transaction struct {
	r    *Resolver
	hash common.Hash // Must be present after initialization
	mu   sync.Mutex
	// mu protects following resources
	tx    *types.Transaction
	block *Block
	index uint64
}

// resolve returns the internal transaction object, fetching it if needed.
// It also returns the block the tx belongs to, unless it is a pending tx.
func (t *Transaction) resolve(ctx context.Context) (*types.Transaction, *Block) {
	t.mu.Lock()
	defer t.mu.Unlock()
	if t.tx != nil {
		return t.tx, t.block
	}
	// Try to return an already finalized transaction
	found, tx, blockHash, _, index, _ := t.r.backend.GetTransaction(ctx, t.hash)
	if found {
		t.tx = tx
		blockNrOrHash := rpc.BlockNumberOrHashWithHash(blockHash, false)
		t.block = &Block{
			r:            t.r,
			numberOrHash: &blockNrOrHash,
			hash:         blockHash,
		}
		t.index = index
		return t.tx, t.block
	}
	// No finalized transaction, try to retrieve it from the pool
	t.tx = t.r.backend.GetPoolTransaction(t.hash)
	return t.tx, nil
}

func (t *Transaction) Hash(ctx context.Context) common.Hash {
	return t.hash
}

func (t *Transaction) InputData(ctx context.Context) hexutil.Bytes {
	tx, _ := t.resolve(ctx)
	if tx == nil {
		return hexutil.Bytes{}
	}
	return tx.Data()
}

func (t *Transaction) Gas(ctx context.Context) hexutil.Uint64 {
	tx, _ := t.resolve(ctx)
	if tx == nil {
		return 0
	}
	return hexutil.Uint64(tx.Gas())
}

func (t *Transaction) GasPrice(ctx context.Context) hexutil.Big {
	tx, block := t.resolve(ctx)
	if tx == nil {
		return hexutil.Big{}
	}
	switch tx.Type() {
	case types.DynamicFeeTxType:
		if block != nil {
			if baseFee, _ := block.BaseFeePerGas(ctx); baseFee != nil {
				// price = min(gasTipCap + baseFee, gasFeeCap)
				gasFeeCap, effectivePrice := tx.GasFeeCap(), new(big.Int).Add(tx.GasTipCap(), baseFee.ToInt())
				if effectivePrice.Cmp(gasFeeCap) < 0 {
					return (hexutil.Big)(*effectivePrice)
				}
				return (hexutil.Big)(*gasFeeCap)
			}
		}
		return hexutil.Big(*tx.GasPrice())
	default:
		return hexutil.Big(*tx.GasPrice())
	}
}

func (t *Transaction) EffectiveGasPrice(ctx context.Context) (*hexutil.Big, error) {
	tx, block := t.resolve(ctx)
	if tx == nil {
		return nil, nil
	}
	// Pending tx
	if block == nil {
		return nil, nil
	}
	header, err := block.resolveHeader(ctx)
	if err != nil || header == nil {
		return nil, err
	}
	if header.BaseFee == nil {
		return (*hexutil.Big)(tx.GasPrice()), nil
	}
	gasFeeCap, effectivePrice := tx.GasFeeCap(), new(big.Int).Add(tx.GasTipCap(), header.BaseFee)
	if effectivePrice.Cmp(gasFeeCap) < 0 {
		return (*hexutil.Big)(effectivePrice), nil
	}
	return (*hexutil.Big)(gasFeeCap), nil
}

func (t *Transaction) MaxFeePerGas(ctx context.Context) *hexutil.Big {
	tx, _ := t.resolve(ctx)
	if tx == nil {
		return nil
	}
	switch tx.Type() {
	case types.DynamicFeeTxType, types.BlobTxType:
		return (*hexutil.Big)(tx.GasFeeCap())
	default:
		return nil
	}
}

func (t *Transaction) MaxPriorityFeePerGas(ctx context.Context) *hexutil.Big {
	tx, _ := t.resolve(ctx)
	if tx == nil {
		return nil
	}
	switch tx.Type() {
	case types.DynamicFeeTxType, types.BlobTxType:
		return (*hexutil.Big)(tx.GasTipCap())
	default:
		return nil
	}
}

func (t *Transaction) MaxFeePerBlobGas(ctx context.Context) *hexutil.Big {
	tx, _ := t.resolve(ctx)
	if tx == nil {
		return nil
	}
	return (*hexutil.Big)(tx.BlobGasFeeCap())
}

func (t *Transaction) BlobVersionedHashes(ctx context.Context) *[]common.Hash {
	tx, _ := t.resolve(ctx)
	if tx == nil {
		return nil
	}
	if tx.Type() != types.BlobTxType {
		return nil
	}
	blobHashes := tx.BlobHashes()
	return &blobHashes
}

func (t *Transaction) EffectiveTip(ctx context.Context) (*hexutil.Big, error) {
	tx, block := t.resolve(ctx)
	if tx == nil {
		return nil, nil
	}
	// Pending tx
	if block == nil {
		return nil, nil
	}
	header, err := block.resolveHeader(ctx)
	if err != nil || header == nil {
		return nil, err
	}
	if header.BaseFee == nil {
		return (*hexutil.Big)(tx.GasPrice()), nil
	}

	tip, err := tx.EffectiveGasTip(header.BaseFee)
	if err != nil {
		return nil, err
	}
	return (*hexutil.Big)(tip), nil
}

func (t *Transaction) Value(ctx context.Context) (hexutil.Big, error) {
	tx, _ := t.resolve(ctx)
	if tx == nil {
		return hexutil.Big{}, nil
	}
	if tx.Value() == nil {
		return hexutil.Big{}, fmt.Errorf("invalid transaction value %x", t.hash)
	}
	return hexutil.Big(*tx.Value()), nil
}

func (t *Transaction) Nonce(ctx context.Context) hexutil.Uint64 {
	tx, _ := t.resolve(ctx)
	if tx == nil {
		return 0
	}
	return hexutil.Uint64(tx.Nonce())
}

func (t *Transaction) To(ctx context.Context, args BlockNumberArgs) *Account {
	tx, _ := t.resolve(ctx)
	if tx == nil {
		return nil
	}
	to := tx.To()
	if to == nil {
		return nil
	}
	return &Account{
		r:             t.r,
		address:       *to,
		blockNrOrHash: args.NumberOrLatest(),
	}
}

func (t *Transaction) From(ctx context.Context, args BlockNumberArgs) *Account {
	tx, _ := t.resolve(ctx)
	if tx == nil {
		return nil
	}
	signer := types.LatestSigner(t.r.backend.ChainConfig())
	from, _ := types.Sender(signer, tx)
	return &Account{
		r:             t.r,
		address:       from,
		blockNrOrHash: args.NumberOrLatest(),
	}
}

func (t *Transaction) Block(ctx context.Context) *Block {
	_, block := t.resolve(ctx)
	return block
}

func (t *Transaction) Index(ctx context.Context) *hexutil.Uint64 {
	_, block := t.resolve(ctx)
	// Pending tx
	if block == nil {
		return nil
	}
	index := hexutil.Uint64(t.index)
	return &index
}

// getReceipt returns the receipt associated with this transaction, if any.
func (t *Transaction) getReceipt(ctx context.Context) (*types.Receipt, error) {
	_, block := t.resolve(ctx)
	// Pending tx
	if block == nil {
		return nil, nil
	}
	receipts, err := block.resolveReceipts(ctx)
	if err != nil {
		return nil, err
	}
	return receipts[t.index], nil
}

func (t *Transaction) Status(ctx context.Context) (*hexutil.Uint64, error) {
	receipt, err := t.getReceipt(ctx)
	if err != nil || receipt == nil {
		return nil, err
	}
	if len(receipt.PostState) != 0 {
		return nil, nil
	}
	ret := hexutil.Uint64(receipt.Status)
	return &ret, nil
}

func (t *Transaction) GasUsed(ctx context.Context) (*hexutil.Uint64, error) {
	receipt, err := t.getReceipt(ctx)
	if err != nil || receipt == nil {
		return nil, err
	}
	ret := hexutil.Uint64(receipt.GasUsed)
	return &ret, nil
}

func (t *Transaction) CumulativeGasUsed(ctx context.Context) (*hexutil.Uint64, error) {
	receipt, err := t.getReceipt(ctx)
	if err != nil || receipt == nil {
		return nil, err
	}
	ret := hexutil.Uint64(receipt.CumulativeGasUsed)
	return &ret, nil
}

func (t *Transaction) BlobGasUsed(ctx context.Context) (*hexutil.Uint64, error) {
	tx, _ := t.resolve(ctx)
	if tx == nil {
		return nil, nil
	}
	if tx.Type() != types.BlobTxType {
		return nil, nil
	}

	receipt, err := t.getReceipt(ctx)
	if err != nil || receipt == nil {
		return nil, err
	}
	ret := hexutil.Uint64(receipt.BlobGasUsed)
	return &ret, nil
}

func (t *Transaction) BlobGasPrice(ctx context.Context) (*hexutil.Big, error) {
	tx, _ := t.resolve(ctx)
	if tx == nil {
		return nil, nil
	}
	if tx.Type() != types.BlobTxType {
		return nil, nil
	}

	receipt, err := t.getReceipt(ctx)
	if err != nil || receipt == nil {
		return nil, err
	}
	ret := (*hexutil.Big)(receipt.BlobGasPrice)
	return ret, nil
}

func (t *Transaction) CreatedContract(ctx context.Context, args BlockNumberArgs) (*Account, error) {
	receipt, err := t.getReceipt(ctx)
	if err != nil || receipt == nil || receipt.ContractAddress == (common.Address{}) {
		return nil, err
	}
	return &Account{
		r:             t.r,
		address:       receipt.ContractAddress,
		blockNrOrHash: args.NumberOrLatest(),
	}, nil
}

func (t *Transaction) Logs(ctx context.Context) (*[]*Log, error) {
	_, block := t.resolve(ctx)
	// Pending tx
	if block == nil {
		return nil, nil
	}
	h, err := block.Hash(ctx)
	if err != nil {
		return nil, err
	}
	return t.getLogs(ctx, h)
}

// getLogs returns log objects for the given tx.
// Assumes block hash is resolved.
func (t *Transaction) getLogs(ctx context.Context, hash common.Hash) (*[]*Log, error) {
	var (
		filter    = t.r.filterSystem.NewBlockFilter(hash, nil, nil)
		logs, err = filter.Logs(ctx)
	)
	if err != nil {
		return nil, err
	}
	var ret []*Log
	// Select tx logs from all block logs
	ix := sort.Search(len(logs), func(i int) bool { return uint64(logs[i].TxIndex) >= t.index })
	for ix < len(logs) && uint64(logs[ix].TxIndex) == t.index {
		ret = append(ret, &Log{
			r:           t.r,
			transaction: t,
			log:         logs[ix],
		})
		ix++
	}
	return &ret, nil
}

func (t *Transaction) Type(ctx context.Context) *hexutil.Uint64 {
	tx, _ := t.resolve(ctx)
	txType := hexutil.Uint64(tx.Type())
	return &txType
}

func (t *Transaction) AccessList(ctx context.Context) *[]*AccessTuple {
	tx, _ := t.resolve(ctx)
	if tx == nil {
		return nil
	}
	accessList := tx.AccessList()
	ret := make([]*AccessTuple, 0, len(accessList))
	for _, al := range accessList {
		ret = append(ret, &AccessTuple{
			address:     al.Address,
			storageKeys: al.StorageKeys,
		})
	}
	return &ret
}

func (t *Transaction) R(ctx context.Context) hexutil.Big {
	tx, _ := t.resolve(ctx)
	if tx == nil {
		return hexutil.Big{}
	}
	_, r, _ := tx.RawSignatureValues()
	return hexutil.Big(*r)
}

func (t *Transaction) S(ctx context.Context) hexutil.Big {
	tx, _ := t.resolve(ctx)
	if tx == nil {
		return hexutil.Big{}
	}
	_, _, s := tx.RawSignatureValues()
	return hexutil.Big(*s)
}

func (t *Transaction) V(ctx context.Context) hexutil.Big {
	tx, _ := t.resolve(ctx)
	if tx == nil {
		return hexutil.Big{}
	}
	v, _, _ := tx.RawSignatureValues()
	return hexutil.Big(*v)
}

func (t *Transaction) YParity(ctx context.Context) (*hexutil.Big, error) {
	tx, _ := t.resolve(ctx)
	if tx == nil || tx.Type() == types.LegacyTxType {
		return nil, nil
	}
	v, _, _ := tx.RawSignatureValues()
	ret := hexutil.Big(*v)
	return &ret, nil
}

func (t *Transaction) Raw(ctx context.Context) (hexutil.Bytes, error) {
	tx, _ := t.resolve(ctx)
	if tx == nil {
		return hexutil.Bytes{}, nil
	}
	return tx.MarshalBinary()
}

func (t *Transaction) RawReceipt(ctx context.Context) (hexutil.Bytes, error) {
	receipt, err := t.getReceipt(ctx)
	if err != nil || receipt == nil {
		return hexutil.Bytes{}, err
	}
	return receipt.MarshalBinary()
}

type BlockType int

// Block represents an Ethereum block.
// backend, and numberOrHash are mandatory. All other fields are lazily fetched
// when required.
type Block struct {
	r            *Resolver
	numberOrHash *rpc.BlockNumberOrHash // Field resolvers assume numberOrHash is always present
	mu           sync.Mutex
	// mu protects following resources
	hash     common.Hash // Must be resolved during initialization
	header   *types.Header
	block    *types.Block
	receipts []*types.Receipt
}

// resolve returns the internal Block object representing this block, fetching
// it if necessary.
func (b *Block) resolve(ctx context.Context) (*types.Block, error) {
	b.mu.Lock()
	defer b.mu.Unlock()
	if b.block != nil {
		return b.block, nil
	}
	if b.numberOrHash == nil {
		latest := rpc.BlockNumberOrHashWithNumber(rpc.LatestBlockNumber)
		b.numberOrHash = &latest
	}
	var err error
	b.block, err = b.r.backend.BlockByNumberOrHash(ctx, *b.numberOrHash)
	if b.block != nil {
		b.hash = b.block.Hash()
		if b.header == nil {
			b.header = b.block.Header()
		}
	}
	return b.block, err
}

// resolveHeader returns the internal Header object for this block, fetching it
// if necessary. Call this function instead of `resolve` unless you need the
// additional data (transactions and uncles).
func (b *Block) resolveHeader(ctx context.Context) (*types.Header, error) {
	b.mu.Lock()
	defer b.mu.Unlock()
	if b.header != nil {
		return b.header, nil
	}
	if b.numberOrHash == nil && b.hash == (common.Hash{}) {
		return nil, errBlockInvariant
	}
	var err error
	b.header, err = b.r.backend.HeaderByNumberOrHash(ctx, *b.numberOrHash)
	if err != nil {
		return nil, err
	}
	if b.hash == (common.Hash{}) {
		b.hash = b.header.Hash()
	}
	return b.header, nil
}

// resolveReceipts returns the list of receipts for this block, fetching them
// if necessary.
func (b *Block) resolveReceipts(ctx context.Context) ([]*types.Receipt, error) {
	b.mu.Lock()
	defer b.mu.Unlock()
	if b.receipts != nil {
		return b.receipts, nil
	}
	receipts, err := b.r.backend.GetReceipts(ctx, b.hash)
	if err != nil {
		return nil, err
	}
	b.receipts = receipts
	return receipts, nil
}

func (b *Block) Number(ctx context.Context) (hexutil.Uint64, error) {
	header, err := b.resolveHeader(ctx)
	if err != nil {
		return 0, err
	}

	return hexutil.Uint64(header.Number.Uint64()), nil
}

func (b *Block) Hash(ctx context.Context) (common.Hash, error) {
	b.mu.Lock()
	defer b.mu.Unlock()
	return b.hash, nil
}

func (b *Block) GasLimit(ctx context.Context) (hexutil.Uint64, error) {
	header, err := b.resolveHeader(ctx)
	if err != nil {
		return 0, err
	}
	return hexutil.Uint64(header.GasLimit), nil
}

func (b *Block) GasUsed(ctx context.Context) (hexutil.Uint64, error) {
	header, err := b.resolveHeader(ctx)
	if err != nil {
		return 0, err
	}
	return hexutil.Uint64(header.GasUsed), nil
}

func (b *Block) BaseFeePerGas(ctx context.Context) (*hexutil.Big, error) {
	header, err := b.resolveHeader(ctx)
	if err != nil {
		return nil, err
	}
	if header.BaseFee == nil {
		return nil, nil
	}
	return (*hexutil.Big)(header.BaseFee), nil
}

func (b *Block) NextBaseFeePerGas(ctx context.Context) (*hexutil.Big, error) {
	header, err := b.resolveHeader(ctx)
	if err != nil {
		return nil, err
	}
	chaincfg := b.r.backend.ChainConfig()
	if header.BaseFee == nil {
		// Make sure next block doesn't enable EIP-1559
		if !chaincfg.IsLondon(new(big.Int).Add(header.Number, common.Big1)) {
			return nil, nil
		}
	}
	nextBaseFee := eip1559.CalcBaseFee(chaincfg, header)
	return (*hexutil.Big)(nextBaseFee), nil
}

func (b *Block) Parent(ctx context.Context) (*Block, error) {
	if _, err := b.resolveHeader(ctx); err != nil {
		return nil, err
	}
	if b.header == nil || b.header.Number.Uint64() < 1 {
		return nil, nil
	}
	var (
		num       = rpc.BlockNumber(b.header.Number.Uint64() - 1)
		hash      = b.header.ParentHash
		numOrHash = rpc.BlockNumberOrHash{
			BlockNumber: &num,
			BlockHash:   &hash,
		}
	)
	return &Block{
		r:            b.r,
		numberOrHash: &numOrHash,
		hash:         hash,
	}, nil
}

func (b *Block) Difficulty(ctx context.Context) (hexutil.Big, error) {
	header, err := b.resolveHeader(ctx)
	if err != nil {
		return hexutil.Big{}, err
	}
	return hexutil.Big(*header.Difficulty), nil
}

func (b *Block) Timestamp(ctx context.Context) (hexutil.Uint64, error) {
	header, err := b.resolveHeader(ctx)
	if err != nil {
		return 0, err
	}
	return hexutil.Uint64(header.Time), nil
}

func (b *Block) Nonce(ctx context.Context) (hexutil.Bytes, error) {
	header, err := b.resolveHeader(ctx)
	if err != nil {
		return hexutil.Bytes{}, err
	}
	return header.Nonce[:], nil
}

func (b *Block) MixHash(ctx context.Context) (common.Hash, error) {
	header, err := b.resolveHeader(ctx)
	if err != nil {
		return common.Hash{}, err
	}
	return header.MixDigest, nil
}

func (b *Block) TransactionsRoot(ctx context.Context) (common.Hash, error) {
	header, err := b.resolveHeader(ctx)
	if err != nil {
		return common.Hash{}, err
	}
	return header.TxHash, nil
}

func (b *Block) StateRoot(ctx context.Context) (common.Hash, error) {
	header, err := b.resolveHeader(ctx)
	if err != nil {
		return common.Hash{}, err
	}
	return header.Root, nil
}

func (b *Block) ReceiptsRoot(ctx context.Context) (common.Hash, error) {
	header, err := b.resolveHeader(ctx)
	if err != nil {
		return common.Hash{}, err
	}
	return header.ReceiptHash, nil
}

func (b *Block) OmmerHash(ctx context.Context) (common.Hash, error) {
	header, err := b.resolveHeader(ctx)
	if err != nil {
		return common.Hash{}, err
	}
	return header.UncleHash, nil
}

func (b *Block) OmmerCount(ctx context.Context) (*hexutil.Uint64, error) {
	block, err := b.resolve(ctx)
	if err != nil || block == nil {
		return nil, err
	}
	count := hexutil.Uint64(len(block.Uncles()))
	return &count, err
}

func (b *Block) Ommers(ctx context.Context) (*[]*Block, error) {
	block, err := b.resolve(ctx)
	if err != nil || block == nil {
		return nil, err
	}
	ret := make([]*Block, 0, len(block.Uncles()))
	for _, uncle := range block.Uncles() {
		blockNumberOrHash := rpc.BlockNumberOrHashWithHash(uncle.Hash(), false)
		ret = append(ret, &Block{
			r:            b.r,
			numberOrHash: &blockNumberOrHash,
			header:       uncle,
			hash:         uncle.Hash(),
		})
	}
	return &ret, nil
}

func (b *Block) ExtraData(ctx context.Context) (hexutil.Bytes, error) {
	header, err := b.resolveHeader(ctx)
	if err != nil {
		return hexutil.Bytes{}, err
	}
	return header.Extra, nil
}

func (b *Block) LogsBloom(ctx context.Context) (hexutil.Bytes, error) {
	header, err := b.resolveHeader(ctx)
	if err != nil {
		return hexutil.Bytes{}, err
	}
	return header.Bloom.Bytes(), nil
}

func (b *Block) RawHeader(ctx context.Context) (hexutil.Bytes, error) {
	header, err := b.resolveHeader(ctx)
	if err != nil {
		return hexutil.Bytes{}, err
	}
	return rlp.EncodeToBytes(header)
}

func (b *Block) Raw(ctx context.Context) (hexutil.Bytes, error) {
	block, err := b.resolve(ctx)
	if err != nil {
		return hexutil.Bytes{}, err
	}
	return rlp.EncodeToBytes(block)
}

// BlockNumberArgs encapsulates arguments to accessors that specify a block number.
type BlockNumberArgs struct {
	// TODO: Ideally we could use input unions to allow the query to specify the
	// block parameter by hash, block number, or tag but input unions aren't part of the
	// standard GraphQL schema SDL yet, see: https://github.com/graphql/graphql-spec/issues/488
	Block *Long
}

// NumberOr returns the provided block number argument, or the "current" block number or hash if none
// was provided.
func (a BlockNumberArgs) NumberOr(current rpc.BlockNumberOrHash) rpc.BlockNumberOrHash {
	if a.Block != nil {
		blockNr := rpc.BlockNumber(*a.Block)
		return rpc.BlockNumberOrHashWithNumber(blockNr)
	}
	return current
}

// NumberOrLatest returns the provided block number argument, or the "latest" block number if none
// was provided.
func (a BlockNumberArgs) NumberOrLatest() rpc.BlockNumberOrHash {
	return a.NumberOr(rpc.BlockNumberOrHashWithNumber(rpc.LatestBlockNumber))
}

func (b *Block) Miner(ctx context.Context, args BlockNumberArgs) (*Account, error) {
	header, err := b.resolveHeader(ctx)
	if err != nil {
		return nil, err
	}
	return &Account{
		r:             b.r,
		address:       header.Coinbase,
		blockNrOrHash: args.NumberOrLatest(),
	}, nil
}

func (b *Block) TransactionCount(ctx context.Context) (*hexutil.Uint64, error) {
	block, err := b.resolve(ctx)
	if err != nil || block == nil {
		return nil, err
	}
	count := hexutil.Uint64(len(block.Transactions()))
	return &count, err
}

func (b *Block) Transactions(ctx context.Context) (*[]*Transaction, error) {
	block, err := b.resolve(ctx)
	if err != nil || block == nil {
		return nil, err
	}
	ret := make([]*Transaction, 0, len(block.Transactions()))
	for i, tx := range block.Transactions() {
		ret = append(ret, &Transaction{
			r:     b.r,
			hash:  tx.Hash(),
			tx:    tx,
			block: b,
			index: uint64(i),
		})
	}
	return &ret, nil
}

func (b *Block) TransactionAt(ctx context.Context, args struct{ Index Long }) (*Transaction, error) {
	block, err := b.resolve(ctx)
	if err != nil || block == nil {
		return nil, err
	}
	txs := block.Transactions()
	if args.Index < 0 || int(args.Index) >= len(txs) {
		return nil, nil
	}
	tx := txs[args.Index]
	return &Transaction{
		r:     b.r,
		hash:  tx.Hash(),
		tx:    tx,
		block: b,
		index: uint64(args.Index),
	}, nil
}

func (b *Block) OmmerAt(ctx context.Context, args struct{ Index Long }) (*Block, error) {
	block, err := b.resolve(ctx)
	if err != nil || block == nil {
		return nil, err
	}
	uncles := block.Uncles()
	if args.Index < 0 || int(args.Index) >= len(uncles) {
		return nil, nil
	}
	uncle := uncles[args.Index]
	blockNumberOrHash := rpc.BlockNumberOrHashWithHash(uncle.Hash(), false)
	return &Block{
		r:            b.r,
		numberOrHash: &blockNumberOrHash,
		header:       uncle,
		hash:         uncle.Hash(),
	}, nil
}

func (b *Block) WithdrawalsRoot(ctx context.Context) (*common.Hash, error) {
	header, err := b.resolveHeader(ctx)
	if err != nil {
		return nil, err
	}
	// Pre-shanghai blocks
	if header.WithdrawalsHash == nil {
		return nil, nil
	}
	return header.WithdrawalsHash, nil
}

func (b *Block) Withdrawals(ctx context.Context) (*[]*Withdrawal, error) {
	block, err := b.resolve(ctx)
	if err != nil || block == nil {
		return nil, err
	}
	// Pre-shanghai blocks
	if block.Header().WithdrawalsHash == nil {
		return nil, nil
	}
	ret := make([]*Withdrawal, 0, len(block.Withdrawals()))
	for _, w := range block.Withdrawals() {
		ret = append(ret, &Withdrawal{
			index:     w.Index,
			validator: w.Validator,
			address:   w.Address,
			amount:    w.Amount,
		})
	}
	return &ret, nil
}

func (b *Block) BlobGasUsed(ctx context.Context) (*hexutil.Uint64, error) {
	header, err := b.resolveHeader(ctx)
	if err != nil {
		return nil, err
	}
	if header.BlobGasUsed == nil {
		return nil, nil
	}
	ret := hexutil.Uint64(*header.BlobGasUsed)
	return &ret, nil
}

func (b *Block) ExcessBlobGas(ctx context.Context) (*hexutil.Uint64, error) {
	header, err := b.resolveHeader(ctx)
	if err != nil {
		return nil, err
	}
	if header.ExcessBlobGas == nil {
		return nil, nil
	}
	ret := hexutil.Uint64(*header.ExcessBlobGas)
	return &ret, nil
}

// BlockFilterCriteria encapsulates criteria passed to a `logs` accessor inside
// a block.
type BlockFilterCriteria struct {
	Addresses *[]common.Address // restricts matches to events created by specific contracts

	// The Topic list restricts matches to particular event topics. Each event has a list
	// of topics. Topics matches a prefix of that list. An empty element slice matches any
	// topic. Non-empty elements represent an alternative that matches any of the
	// contained topics.
	//
	// Examples:
	// {} or nil          matches any topic list
	// {{A}}              matches topic A in first position
	// {{}, {B}}          matches any topic in first position, B in second position
	// {{A}, {B}}         matches topic A in first position, B in second position
	// {{A, B}}, {C, D}}  matches topic (A OR B) in first position, (C OR D) in second position
	Topics *[][]common.Hash
}

// runFilter accepts a filter and executes it, returning all its results as
// `Log` objects.
func runFilter(ctx context.Context, r *Resolver, filter *filters.Filter) ([]*Log, error) {
	logs, err := filter.Logs(ctx)
	if err != nil || logs == nil {
		return nil, err
	}
	ret := make([]*Log, 0, len(logs))
	for _, log := range logs {
		ret = append(ret, &Log{
			r:           r,
			transaction: &Transaction{r: r, hash: log.TxHash},
			log:         log,
		})
	}
	return ret, nil
}

func (b *Block) Logs(ctx context.Context, args struct{ Filter BlockFilterCriteria }) ([]*Log, error) {
	var addresses []common.Address
	if args.Filter.Addresses != nil {
		addresses = *args.Filter.Addresses
	}
	var topics [][]common.Hash
	if args.Filter.Topics != nil {
		topics = *args.Filter.Topics
	}
	// Construct the range filter
	hash, err := b.Hash(ctx)
	if err != nil {
		return nil, err
	}
	filter := b.r.filterSystem.NewBlockFilter(hash, addresses, topics)

	// Run the filter and return all the logs
	return runFilter(ctx, b.r, filter)
}

func (b *Block) Account(ctx context.Context, args struct {
	Address common.Address
}) (*Account, error) {
	return &Account{
		r:             b.r,
		address:       args.Address,
		blockNrOrHash: *b.numberOrHash,
	}, nil
}

// CallData encapsulates arguments to `call` or `estimateGas`.
// All arguments are optional.
type CallData struct {
	From                 *common.Address // The Ethereum address the call is from.
	To                   *common.Address // The Ethereum address the call is to.
	Gas                  *Long           // The amount of gas provided for the call.
	GasPrice             *hexutil.Big    // The price of each unit of gas, in wei.
	MaxFeePerGas         *hexutil.Big    // The max price of each unit of gas, in wei (1559).
	MaxPriorityFeePerGas *hexutil.Big    // The max tip of each unit of gas, in wei (1559).
	Value                *hexutil.Big    // The value sent along with the call.
	Data                 *hexutil.Bytes  // Any data sent with the call.
}

// CallResult encapsulates the result of an invocation of the `call` accessor.
type CallResult struct {
	data    hexutil.Bytes  // The return data from the call
	gasUsed hexutil.Uint64 // The amount of gas used
	status  hexutil.Uint64 // The return status of the call - 0 for failure or 1 for success.
}

func (c *CallResult) Data() hexutil.Bytes {
	return c.data
}

func (c *CallResult) GasUsed() hexutil.Uint64 {
	return c.gasUsed
}

func (c *CallResult) Status() hexutil.Uint64 {
	return c.status
}

func (b *Block) Call(ctx context.Context, args struct {
	Data ethapi.TransactionArgs
}) (*CallResult, error) {
	result, err := ethapi.DoCall(ctx, b.r.backend, args.Data, *b.numberOrHash, nil, nil, b.r.backend.RPCEVMTimeout(), b.r.backend.RPCGasCap())
	if err != nil {
		return nil, err
	}
	status := hexutil.Uint64(1)
	if result.Failed() {
		status = 0
	}

	return &CallResult{
		data:    result.ReturnData,
		gasUsed: hexutil.Uint64(result.UsedGas),
		status:  status,
	}, nil
}

func (b *Block) EstimateGas(ctx context.Context, args struct {
	Data ethapi.TransactionArgs
}) (hexutil.Uint64, error) {
	return ethapi.DoEstimateGas(ctx, b.r.backend, args.Data, *b.numberOrHash, nil, b.r.backend.RPCGasCap())
}

type Pending struct {
	r *Resolver
}

func (p *Pending) TransactionCount(ctx context.Context) (hexutil.Uint64, error) {
	txs, err := p.r.backend.GetPoolTransactions()
	return hexutil.Uint64(len(txs)), err
}

func (p *Pending) Transactions(ctx context.Context) (*[]*Transaction, error) {
	txs, err := p.r.backend.GetPoolTransactions()
	if err != nil {
		return nil, err
	}
	ret := make([]*Transaction, 0, len(txs))
	for i, tx := range txs {
		ret = append(ret, &Transaction{
			r:     p.r,
			hash:  tx.Hash(),
			tx:    tx,
			index: uint64(i),
		})
	}
	return &ret, nil
}

func (p *Pending) Account(ctx context.Context, args struct {
	Address common.Address
}) *Account {
	pendingBlockNr := rpc.BlockNumberOrHashWithNumber(rpc.PendingBlockNumber)
	return &Account{
		r:             p.r,
		address:       args.Address,
		blockNrOrHash: pendingBlockNr,
	}
}

func (p *Pending) Call(ctx context.Context, args struct {
	Data ethapi.TransactionArgs
}) (*CallResult, error) {
	pendingBlockNr := rpc.BlockNumberOrHashWithNumber(rpc.PendingBlockNumber)
	result, err := ethapi.DoCall(ctx, p.r.backend, args.Data, pendingBlockNr, nil, nil, p.r.backend.RPCEVMTimeout(), p.r.backend.RPCGasCap())
	if err != nil {
		return nil, err
	}
	status := hexutil.Uint64(1)
	if result.Failed() {
		status = 0
	}

	return &CallResult{
		data:    result.ReturnData,
		gasUsed: hexutil.Uint64(result.UsedGas),
		status:  status,
	}, nil
}

func (p *Pending) EstimateGas(ctx context.Context, args struct {
	Data ethapi.TransactionArgs
}) (hexutil.Uint64, error) {
	latestBlockNr := rpc.BlockNumberOrHashWithNumber(rpc.LatestBlockNumber)
	return ethapi.DoEstimateGas(ctx, p.r.backend, args.Data, latestBlockNr, nil, p.r.backend.RPCGasCap())
}

// Resolver is the top-level object in the GraphQL hierarchy.
type Resolver struct {
	backend      ethapi.Backend
	filterSystem *filters.FilterSystem
}

func (r *Resolver) Block(ctx context.Context, args struct {
	Number *Long
	Hash   *common.Hash
}) (*Block, error) {
	if args.Number != nil && args.Hash != nil {
		return nil, errors.New("only one of number or hash must be specified")
	}
	var numberOrHash rpc.BlockNumberOrHash
	if args.Number != nil {
		if *args.Number < 0 {
			return nil, nil
		}
		number := rpc.BlockNumber(*args.Number)
		numberOrHash = rpc.BlockNumberOrHashWithNumber(number)
	} else if args.Hash != nil {
		numberOrHash = rpc.BlockNumberOrHashWithHash(*args.Hash, false)
	} else {
		numberOrHash = rpc.BlockNumberOrHashWithNumber(rpc.LatestBlockNumber)
	}
	block := &Block{
		r:            r,
		numberOrHash: &numberOrHash,
	}
	// Resolve the header, return nil if it doesn't exist.
	// Note we don't resolve block directly here since it will require an
	// additional network request for light client.
	h, err := block.resolveHeader(ctx)
	if err != nil {
		return nil, err
	} else if h == nil {
		return nil, nil
	}
	return block, nil
}

func (r *Resolver) Blocks(ctx context.Context, args struct {
	From *Long
	To   *Long
}) ([]*Block, error) {
	if args.From == nil {
		return nil, errors.New("from block number must be specified")
	}
	from := rpc.BlockNumber(*args.From)

	var to rpc.BlockNumber
	if args.To != nil {
		to = rpc.BlockNumber(*args.To)
	} else {
		to = rpc.BlockNumber(r.backend.CurrentBlock().Number.Int64())
	}
	if to < from {
		return nil, errInvalidBlockRange
	}
	var ret []*Block
	for i := from; i <= to; i++ {
		numberOrHash := rpc.BlockNumberOrHashWithNumber(i)
		block := &Block{
			r:            r,
			numberOrHash: &numberOrHash,
		}
		// Resolve the header to check for existence.
		// Note we don't resolve block directly here since it will require an
		// additional network request for light client.
		h, err := block.resolveHeader(ctx)
		if err != nil {
			return nil, err
		} else if h == nil {
			// Blocks after must be non-existent too, break.
			break
		}
		ret = append(ret, block)
		if err := ctx.Err(); err != nil {
			return nil, err
		}
	}
	return ret, nil
}

func (r *Resolver) Pending(ctx context.Context) *Pending {
	return &Pending{r}
}

func (r *Resolver) Transaction(ctx context.Context, args struct{ Hash common.Hash }) *Transaction {
	tx := &Transaction{
		r:    r,
		hash: args.Hash,
	}
	// Resolve the transaction; if it doesn't exist, return nil.
	t, _ := tx.resolve(ctx)
	if t == nil {
		return nil
	}
	return tx
}

func (r *Resolver) SendRawTransaction(ctx context.Context, args struct{ Data hexutil.Bytes }) (common.Hash, error) {
	tx := new(types.Transaction)
	if err := tx.UnmarshalBinary(args.Data); err != nil {
		return common.Hash{}, err
	}
	hash, err := ethapi.SubmitTransaction(ctx, r.backend, tx)
	return hash, err
}

// FilterCriteria encapsulates the arguments to `logs` on the root resolver object.
type FilterCriteria struct {
	FromBlock *Long             // beginning of the queried range, nil means genesis block
	ToBlock   *Long             // end of the range, nil means latest block
	Addresses *[]common.Address // restricts matches to events created by specific contracts

	// The Topic list restricts matches to particular event topics. Each event has a list
	// of topics. Topics matches a prefix of that list. An empty element slice matches any
	// topic. Non-empty elements represent an alternative that matches any of the
	// contained topics.
	//
	// Examples:
	// {} or nil          matches any topic list
	// {{A}}              matches topic A in first position
	// {{}, {B}}          matches any topic in first position, B in second position
	// {{A}, {B}}         matches topic A in first position, B in second position
	// {{A, B}}, {C, D}}  matches topic (A OR B) in first position, (C OR D) in second position
	Topics *[][]common.Hash
}

func (r *Resolver) Logs(ctx context.Context, args struct{ Filter FilterCriteria }) ([]*Log, error) {
	// Convert the RPC block numbers into internal representations
	begin := rpc.LatestBlockNumber.Int64()
	if args.Filter.FromBlock != nil {
		begin = int64(*args.Filter.FromBlock)
	}
	end := rpc.LatestBlockNumber.Int64()
	if args.Filter.ToBlock != nil {
		end = int64(*args.Filter.ToBlock)
	}
	if begin > 0 && end > 0 && begin > end {
		return nil, errInvalidBlockRange
	}
	var addresses []common.Address
	if args.Filter.Addresses != nil {
		addresses = *args.Filter.Addresses
	}
	var topics [][]common.Hash
	if args.Filter.Topics != nil {
		topics = *args.Filter.Topics
	}
	// Construct the range filter
	filter := r.filterSystem.NewRangeFilter(begin, end, addresses, topics)
	return runFilter(ctx, r, filter)
}

func (r *Resolver) GasPrice(ctx context.Context) (hexutil.Big, error) {
	tipcap, err := r.backend.SuggestGasTipCap(ctx)
	if err != nil {
		return hexutil.Big{}, err
	}
	if head := r.backend.CurrentHeader(); head.BaseFee != nil {
		tipcap.Add(tipcap, head.BaseFee)
	}
	return (hexutil.Big)(*tipcap), nil
}

func (r *Resolver) MaxPriorityFeePerGas(ctx context.Context) (hexutil.Big, error) {
	tipcap, err := r.backend.SuggestGasTipCap(ctx)
	if err != nil {
		return hexutil.Big{}, err
	}
	return (hexutil.Big)(*tipcap), nil
}

func (r *Resolver) ChainID(ctx context.Context) (hexutil.Big, error) {
	return hexutil.Big(*r.backend.ChainConfig().ChainID), nil
}

// SyncState represents the synchronisation status returned from the `syncing` accessor.
type SyncState struct {
	progress ethereum.SyncProgress
}

func (s *SyncState) StartingBlock() hexutil.Uint64 {
	return hexutil.Uint64(s.progress.StartingBlock)
}
func (s *SyncState) CurrentBlock() hexutil.Uint64 {
	return hexutil.Uint64(s.progress.CurrentBlock)
}
func (s *SyncState) HighestBlock() hexutil.Uint64 {
	return hexutil.Uint64(s.progress.HighestBlock)
}
func (s *SyncState) SyncedAccounts() hexutil.Uint64 {
	return hexutil.Uint64(s.progress.SyncedAccounts)
}
func (s *SyncState) SyncedAccountBytes() hexutil.Uint64 {
	return hexutil.Uint64(s.progress.SyncedAccountBytes)
}
func (s *SyncState) SyncedBytecodes() hexutil.Uint64 {
	return hexutil.Uint64(s.progress.SyncedBytecodes)
}
func (s *SyncState) SyncedBytecodeBytes() hexutil.Uint64 {
	return hexutil.Uint64(s.progress.SyncedBytecodeBytes)
}
func (s *SyncState) SyncedStorage() hexutil.Uint64 {
	return hexutil.Uint64(s.progress.SyncedStorage)
}
func (s *SyncState) SyncedStorageBytes() hexutil.Uint64 {
	return hexutil.Uint64(s.progress.SyncedStorageBytes)
}
func (s *SyncState) EstimatedStateProgress() float64 {
	return s.progress.EstimatedStateProgress
}
func (s *SyncState) HealedTrienodes() hexutil.Uint64 {
	return hexutil.Uint64(s.progress.HealedTrienodes)
}
func (s *SyncState) HealedTrienodeBytes() hexutil.Uint64 {
	return hexutil.Uint64(s.progress.HealedTrienodeBytes)
}
func (s *SyncState) HealedBytecodes() hexutil.Uint64 {
	return hexutil.Uint64(s.progress.HealedBytecodes)
}
func (s *SyncState) HealedBytecodeBytes() hexutil.Uint64 {
	return hexutil.Uint64(s.progress.HealedBytecodeBytes)
}
func (s *SyncState) HealingTrienodes() hexutil.Uint64 {
	return hexutil.Uint64(s.progress.HealingTrienodes)
}
func (s *SyncState) HealingBytecode() hexutil.Uint64 {
	return hexutil.Uint64(s.progress.HealingBytecode)
}
<<<<<<< HEAD
func (s *SyncState) TxIndexFinishedBlocks() hexutil.Uint64 {
	return hexutil.Uint64(s.progress.TxIndexFinishedBlocks)
}
func (s *SyncState) TxIndexRemainingBlocks() hexutil.Uint64 {
	return hexutil.Uint64(s.progress.TxIndexRemainingBlocks)
=======
func (s *SyncState) SyncMode() string {
	return s.progress.SyncMode
}
func (s *SyncState) Committed() bool {
	return s.progress.Committed
>>>>>>> 7f771528
}

// Syncing returns false in case the node is currently not syncing with the network. It can be up-to-date or has not
// yet received the latest block headers from its peers. In case it is synchronizing:
// - startingBlock:       block number this node started to synchronize from
// - currentBlock:        block number this node is currently importing
// - highestBlock:        block number of the highest block header this node has received from peers
// - syncedAccounts:      number of accounts downloaded
// - syncedAccountBytes:  number of account trie bytes persisted to disk
// - syncedBytecodes:     number of bytecodes downloaded
// - syncedBytecodeBytes: number of bytecode bytes downloaded
// - syncedStorage:       number of storage slots downloaded
// - syncedStorageBytes:  number of storage trie bytes persisted to disk
// - healedTrienodes:     number of state trie nodes downloaded
// - healedTrienodeBytes: number of state trie bytes persisted to disk
// - healedBytecodes:     number of bytecodes downloaded
// - healedBytecodeBytes: number of bytecodes persisted to disk
// - healingTrienodes:    number of state trie nodes pending
// - healingBytecode:     number of bytecodes pending
// - txIndexFinishedBlocks:  number of blocks whose transactions are indexed
// - txIndexRemainingBlocks: number of blocks whose transactions are not indexed yet
func (r *Resolver) Syncing() (*SyncState, error) {
	progress := r.backend.SyncProgress()

	// Return not syncing if the synchronisation already completed
	if progress.Done() {
		return nil, nil
	}
	// Otherwise gather the block sync stats
	return &SyncState{progress}, nil
}<|MERGE_RESOLUTION|>--- conflicted
+++ resolved
@@ -1507,19 +1507,11 @@
 func (s *SyncState) HealingBytecode() hexutil.Uint64 {
 	return hexutil.Uint64(s.progress.HealingBytecode)
 }
-<<<<<<< HEAD
 func (s *SyncState) TxIndexFinishedBlocks() hexutil.Uint64 {
 	return hexutil.Uint64(s.progress.TxIndexFinishedBlocks)
 }
 func (s *SyncState) TxIndexRemainingBlocks() hexutil.Uint64 {
 	return hexutil.Uint64(s.progress.TxIndexRemainingBlocks)
-=======
-func (s *SyncState) SyncMode() string {
-	return s.progress.SyncMode
-}
-func (s *SyncState) Committed() bool {
-	return s.progress.Committed
->>>>>>> 7f771528
 }
 
 // Syncing returns false in case the node is currently not syncing with the network. It can be up-to-date or has not
