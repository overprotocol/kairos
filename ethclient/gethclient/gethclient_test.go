--- conflicted
+++ resolved
@@ -45,11 +45,7 @@
 	testEmpty    = common.HexToAddress("0xeeee")
 	testSlot     = common.HexToHash("0xdeadbeef")
 	testValue    = crypto.Keccak256Hash(testSlot[:])
-<<<<<<< HEAD
-	testBalance  = big.NewInt(200e15)
-=======
-	testBalance  = big.NewInt(2e16)
->>>>>>> dbae3bdc
+	testBalance  = big.NewInt(2e17)
 )
 
 func newTestBackend(t *testing.T) (*node.Node, []*types.Block) {
