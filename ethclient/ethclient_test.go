--- conflicted
+++ resolved
@@ -57,7 +57,6 @@
 )
 
 var (
-<<<<<<< HEAD
 	testKey, _         = crypto.HexToECDSA("b71c71a67e1177ad4e901695e1b4b9ee17ae16c6668d313eac2f96dbcda3f291")
 	testAddr           = crypto.PubkeyToAddress(testKey.PublicKey)
 	testBalance        = big.NewInt(200e15)
@@ -71,16 +70,6 @@
 		testAddr:           {Balance: testBalance},
 		revertContractAddr: {Code: revertCode},
 	},
-=======
-	testKey, _  = crypto.HexToECDSA("b71c71a67e1177ad4e901695e1b4b9ee17ae16c6668d313eac2f96dbcda3f291")
-	testAddr    = crypto.PubkeyToAddress(testKey.PublicKey)
-	testBalance = big.NewInt(200e15)
-)
-
-var genesis = &core.Genesis{
-	Config:    params.AllEthashProtocolChanges,
-	Alloc:     types.GenesisAlloc{testAddr: {Balance: testBalance}},
->>>>>>> 7f771528
 	ExtraData: []byte("test genesis"),
 	Timestamp: 9000,
 	BaseFee:   big.NewInt(params.MinimumBaseFee),
@@ -115,13 +104,8 @@
 		return nil, nil, fmt.Errorf("can't create new node: %v", err)
 	}
 	// Create Ethereum Service
-<<<<<<< HEAD
 	ecfg := &ethconfig.Config{Genesis: genesis, RPCGasCap: 1000000}
 	ethservice, err := eth.New(n, ecfg)
-=======
-	config := &ethconfig.Config{Genesis: genesis, RPCGasCap: 1000000}
-	ethservice, err := eth.New(n, config)
->>>>>>> 7f771528
 	if err != nil {
 		return nil, nil, fmt.Errorf("can't create new ethereum service: %v", err)
 	}
@@ -139,18 +123,7 @@
 			break
 		}
 	}
-<<<<<<< HEAD
 	return n, blocks, nil
-=======
-	// Ensure the tx indexing is fully generated
-	for ; ; time.Sleep(time.Millisecond * 100) {
-		progress, err := ethservice.BlockChain().TxIndexProgress()
-		if err == nil && progress.Done() {
-			break
-		}
-	}
-	return n, blocks
->>>>>>> 7f771528
 }
 
 func generateTestChain() []*types.Block {
@@ -304,11 +277,7 @@
 }
 
 func testTransactionInBlock(t *testing.T, client *rpc.Client) {
-<<<<<<< HEAD
-	ec := ethclient.NewClient(client)
-=======
-	ec := NewClient(client)
->>>>>>> 7f771528
+	ec := ethclient.NewClient(client)
 
 	// Get current block by number.
 	block, err := ec.BlockByNumber(context.Background(), nil)
