// Copyright 2020 The go-ethereum Authors
// This file is part of the go-ethereum library.
//
// The go-ethereum library is free software: you can redistribute it and/or modify
// it under the terms of the GNU Lesser General Public License as published by
// the Free Software Foundation, either version 3 of the License, or
// (at your option) any later version.
//
// The go-ethereum library is distributed in the hope that it will be useful,
// but WITHOUT ANY WARRANTY; without even the implied warranty of
// MERCHANTABILITY or FITNESS FOR A PARTICULAR PURPOSE. See the
// GNU Lesser General Public License for more details.
//
// You should have received a copy of the GNU Lesser General Public License
// along with the go-ethereum library. If not, see <http://www.gnu.org/licenses/>.

package eth

import (
	"fmt"
	"math/big"
	"time"

	"github.com/ethereum/go-ethereum/common"
	"github.com/ethereum/go-ethereum/core"
	"github.com/ethereum/go-ethereum/core/types"
	"github.com/ethereum/go-ethereum/metrics"
	"github.com/ethereum/go-ethereum/p2p"
	"github.com/ethereum/go-ethereum/p2p/enode"
	"github.com/ethereum/go-ethereum/p2p/enr"
	"github.com/ethereum/go-ethereum/params"
)

const (
	// softResponseLimit is the target maximum size of replies to data retrievals.
	softResponseLimit = 2 * 1024 * 1024

	// maxHeadersServe is the maximum number of block headers to serve. This number
	// is there to limit the number of disk lookups.
	maxHeadersServe = 1024

	// maxBodiesServe is the maximum number of block bodies to serve. This number
	// is mostly there to limit the number of disk lookups. With 24KB block sizes
	// nowadays, the practical limit will always be softResponseLimit.
	maxBodiesServe = 1024

	// maxReceiptsServe is the maximum number of block receipts to serve. This
	// number is mostly there to limit the number of disk lookups. With block
	// containing 200+ transactions nowadays, the practical limit will always
	// be softResponseLimit.
	maxReceiptsServe = 1024
)

// Handler is a callback to invoke from an outside runner after the boilerplate
// exchanges have passed.
type Handler func(peer *Peer) error

// Backend defines the data retrieval methods to serve remote requests and the
// callback methods to invoke on remote deliveries.
type Backend interface {
	// Chain retrieves the blockchain object to serve data.
	Chain() *core.BlockChain

	// TxPool retrieves the transaction pool object to serve data.
	TxPool() TxPool

	// AcceptTxs retrieves whether transaction processing is enabled on the node
	// or if inbound transactions should simply be dropped.
	AcceptTxs() bool

	// RunPeer is invoked when a peer joins on the `eth` protocol. The handler
	// should do any peer maintenance work, handshakes and validations. If all
	// is passed, control should be given back to the `handler` to process the
	// inbound messages going forward.
	RunPeer(peer *Peer, handler Handler) error

	// PeerInfo retrieves all known `eth` information about a peer.
	PeerInfo(id enode.ID) interface{}

	// Handle is a callback to be invoked when a data packet is received from
	// the remote peer. Only packets not consumed by the protocol handler will
	// be forwarded to the backend.
	Handle(peer *Peer, packet Packet) error
}

// TxPool defines the methods needed by the protocol handler to serve transactions.
type TxPool interface {
	// Get retrieves the transaction from the local txpool with the given hash.
	Get(hash common.Hash) *types.Transaction
}

// MakeProtocols constructs the P2P protocol definitions for `eth`.
func MakeProtocols(backend Backend, network uint64, dnsdisc enode.Iterator) []p2p.Protocol {
	protocols := make([]p2p.Protocol, 0, len(ProtocolVersions))
	for _, version := range ProtocolVersions {
		protocols = append(protocols, p2p.Protocol{
			Name:    ProtocolName,
			Version: version,
			Length:  protocolLengths[version],
			Run: func(p *p2p.Peer, rw p2p.MsgReadWriter) error {
				peer := NewPeer(version, p, rw, backend.TxPool())
				defer peer.Close()

				return backend.RunPeer(peer, func(peer *Peer) error {
					return Handle(backend, peer)
				})
			},
			NodeInfo: func() interface{} {
				return nodeInfo(backend.Chain(), network)
			},
			PeerInfo: func(id enode.ID) interface{} {
				return backend.PeerInfo(id)
			},
			Attributes: []enr.Entry{currentENREntry(backend.Chain())},
		})
	}
	return protocols
}

// NodeInfo represents a short summary of the `eth` sub-protocol metadata
// known about the host peer.
type NodeInfo struct {
<<<<<<< HEAD
	Network    uint64              `json:"network"`    // Ethereum network ID (1=Mainnet, Holesky=17000)
=======
	Network    uint64              `json:"network"`    // Ethereum network ID (54176=Ethereum, Dolphin=541764)
>>>>>>> 7f771528
	Difficulty *big.Int            `json:"difficulty"` // Total difficulty of the host's blockchain
	Genesis    common.Hash         `json:"genesis"`    // SHA3 hash of the host's genesis block
	Config     *params.ChainConfig `json:"config"`     // Chain configuration for the fork rules
	Head       common.Hash         `json:"head"`       // Hex hash of the host's best owned block
}

// nodeInfo retrieves some `eth` protocol metadata about the running host node.
func nodeInfo(chain *core.BlockChain, network uint64) *NodeInfo {
	head := chain.CurrentBlock()
	hash := head.Hash()

	return &NodeInfo{
		Network:    network,
		Difficulty: chain.GetTd(hash, head.Number.Uint64()),
		Genesis:    chain.Genesis().Hash(),
		Config:     chain.Config(),
		Head:       hash,
	}
}

// Handle is invoked whenever an `eth` connection is made that successfully passes
// the protocol handshake. This method will keep processing messages until the
// connection is torn down.
func Handle(backend Backend, peer *Peer) error {
	for {
		if err := handleMessage(backend, peer); err != nil {
			peer.Log().Debug("Message handling failed in `eth`", "err", err)
			return err
		}
	}
}

type msgHandler func(backend Backend, msg Decoder, peer *Peer) error
type Decoder interface {
	Decode(val interface{}) error
	Time() time.Time
}

var eth68 = map[uint64]msgHandler{
	NewBlockHashesMsg:             handleNewBlockhashes,
	NewBlockMsg:                   handleNewBlock,
	TransactionsMsg:               handleTransactions,
	NewPooledTransactionHashesMsg: handleNewPooledTransactionHashes,
	GetBlockHeadersMsg:            handleGetBlockHeaders,
	BlockHeadersMsg:               handleBlockHeaders,
	GetBlockBodiesMsg:             handleGetBlockBodies,
	BlockBodiesMsg:                handleBlockBodies,
	GetReceiptsMsg:                handleGetReceipts,
	ReceiptsMsg:                   handleReceipts,
	GetPooledTransactionsMsg:      handleGetPooledTransactions,
	PooledTransactionsMsg:         handlePooledTransactions,
}

// handleMessage is invoked whenever an inbound message is received from a remote
// peer. The remote connection is torn down upon returning any error.
func handleMessage(backend Backend, peer *Peer) error {
	// Read the next message from the remote peer, and ensure it's fully consumed
	msg, err := peer.rw.ReadMsg()
	if err != nil {
		return err
	}
	if msg.Size > maxMessageSize {
		return fmt.Errorf("%w: %v > %v", errMsgTooLarge, msg.Size, maxMessageSize)
	}
	defer msg.Discard()

	var handlers = eth68

	// Track the amount of time it takes to serve the request and run the handler
	if metrics.Enabled {
		h := fmt.Sprintf("%s/%s/%d/%#02x", p2p.HandleHistName, ProtocolName, peer.Version(), msg.Code)
		defer func(start time.Time) {
			sampler := func() metrics.Sample {
				return metrics.ResettingSample(
					metrics.NewExpDecaySample(1028, 0.015),
				)
			}
			metrics.GetOrRegisterHistogramLazy(h, nil, sampler).Update(time.Since(start).Microseconds())
		}(time.Now())
	}
	if handler := handlers[msg.Code]; handler != nil {
		return handler(backend, msg, peer)
	}
	return fmt.Errorf("%w: %v", errInvalidMsgCode, msg.Code)
}<|MERGE_RESOLUTION|>--- conflicted
+++ resolved
@@ -120,11 +120,7 @@
 // NodeInfo represents a short summary of the `eth` sub-protocol metadata
 // known about the host peer.
 type NodeInfo struct {
-<<<<<<< HEAD
-	Network    uint64              `json:"network"`    // Ethereum network ID (1=Mainnet, Holesky=17000)
-=======
-	Network    uint64              `json:"network"`    // Ethereum network ID (54176=Ethereum, Dolphin=541764)
->>>>>>> 7f771528
+	Network    uint64              `json:"network"`    // Ethereum network ID (54176=Mainnet, Dolphin=541764)
 	Difficulty *big.Int            `json:"difficulty"` // Total difficulty of the host's blockchain
 	Genesis    common.Hash         `json:"genesis"`    // SHA3 hash of the host's genesis block
 	Config     *params.ChainConfig `json:"config"`     // Chain configuration for the fork rules
