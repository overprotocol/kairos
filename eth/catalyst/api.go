// Copyright 2021 The go-ethereum Authors
// This file is part of the go-ethereum library.
//
// The go-ethereum library is free software: you can redistribute it and/or modify
// it under the terms of the GNU Lesser General Public License as published by
// the Free Software Foundation, either version 3 of the License, or
// (at your option) any later version.
//
// The go-ethereum library is distributed in the hope that it will be useful,
// but WITHOUT ANY WARRANTY; without even the implied warranty of
// MERCHANTABILITY or FITNESS FOR A PARTICULAR PURPOSE. See the
// GNU Lesser General Public License for more details.
//
// You should have received a copy of the GNU Lesser General Public License
// along with the go-ethereum library. If not, see <http://www.gnu.org/licenses/>.

// Package catalyst implements the temporary eth1/eth2 RPC integration.
package catalyst

import (
	"errors"
	"fmt"
	"strconv"
	"sync"
	"time"

	"github.com/ethereum/go-ethereum/beacon/engine"
	"github.com/ethereum/go-ethereum/common"
	"github.com/ethereum/go-ethereum/common/hexutil"
	"github.com/ethereum/go-ethereum/core"
	"github.com/ethereum/go-ethereum/core/rawdb"
	"github.com/ethereum/go-ethereum/core/stateless"
	"github.com/ethereum/go-ethereum/core/types"
	"github.com/ethereum/go-ethereum/eth"
	"github.com/ethereum/go-ethereum/eth/downloader"
	"github.com/ethereum/go-ethereum/internal/version"
	"github.com/ethereum/go-ethereum/log"
	"github.com/ethereum/go-ethereum/miner"
	"github.com/ethereum/go-ethereum/node"
	"github.com/ethereum/go-ethereum/params"
	"github.com/ethereum/go-ethereum/params/forks"
	"github.com/ethereum/go-ethereum/rlp"
	"github.com/ethereum/go-ethereum/rpc"
)

// Register adds the engine API to the full node.
func Register(stack *node.Node, backend *eth.Ethereum) error {
	log.Warn("Engine API enabled", "protocol", "eth")
	stack.RegisterAPIs([]rpc.API{
		{
			Namespace:     "engine",
			Service:       NewConsensusAPI(backend),
			Authenticated: true,
		},
	})
	return nil
}

const (
	// invalidBlockHitEviction is the number of times an invalid block can be
	// referenced in forkchoice update or new payload before it is attempted
	// to be reprocessed again.
	invalidBlockHitEviction = 128

	// invalidTipsetsCap is the max number of recent block hashes tracked that
	// have lead to some bad ancestor block. It's just an OOM protection.
	invalidTipsetsCap = 512

	// beaconUpdateStartupTimeout is the time to wait for a beacon client to get
	// attached before starting to issue warnings.
	beaconUpdateStartupTimeout = 30 * time.Second

	// beaconUpdateConsensusTimeout is the max time allowed for a beacon client
	// to send a consensus update before it's considered offline and the user is
	// warned.
	beaconUpdateConsensusTimeout = 2 * time.Minute

	// beaconUpdateWarnFrequency is the frequency at which to warn the user that
	// the beacon client is offline.
	beaconUpdateWarnFrequency = 5 * time.Minute
)

// All methods provided over the engine endpoint.
var caps = []string{
	"engine_forkchoiceUpdatedV1",
	"engine_forkchoiceUpdatedV2",
	"engine_forkchoiceUpdatedV3",
	"engine_forkchoiceUpdatedWithWitnessV1",
	"engine_forkchoiceUpdatedWithWitnessV2",
	"engine_forkchoiceUpdatedWithWitnessV3",
	"engine_exchangeTransitionConfigurationV1",
	"engine_getPayloadV1",
	"engine_getPayloadV2",
	"engine_getPayloadV3",
	"engine_getPayloadV4",
	"engine_newPayloadV1",
	"engine_newPayloadV2",
	"engine_newPayloadV3",
	"engine_newPayloadV4",
	"engine_newPayloadWithWitnessV1",
	"engine_newPayloadWithWitnessV2",
	"engine_newPayloadWithWitnessV3",
	"engine_newPayloadWithWitnessV4",
	"engine_executeStatelessPayloadV1",
	"engine_executeStatelessPayloadV2",
	"engine_executeStatelessPayloadV3",
	"engine_executeStatelessPayloadV4",
	"engine_getPayloadBodiesByHashV1",
	"engine_getPayloadBodiesByHashV2",
	"engine_getPayloadBodiesByRangeV1",
	"engine_getPayloadBodiesByRangeV2",
	"engine_getClientVersionV1",
}

type ConsensusAPI struct {
	eth *eth.Ethereum

	remoteBlocks *headerQueue  // Cache of remote payloads received
	localBlocks  *payloadQueue // Cache of local payloads generated

	// The forkchoice update and new payload method require us to return the
	// latest valid hash in an invalid chain. To support that return, we need
	// to track historical bad blocks as well as bad tipsets in case a chain
	// is constantly built on it.
	//
	// There are a few important caveats in this mechanism:
	//   - The bad block tracking is ephemeral, in-memory only. We must never
	//     persist any bad block information to disk as a bug in Geth could end
	//     up blocking a valid chain, even if a later Geth update would accept
	//     it.
	//   - Bad blocks will get forgotten after a certain threshold of import
	//     attempts and will be retried. The rationale is that if the network
	//     really-really-really tries to feed us a block, we should give it a
	//     new chance, perhaps us being racey instead of the block being legit
	//     bad (this happened in Geth at a point with import vs. pending race).
	//   - Tracking all the blocks built on top of the bad one could be a bit
	//     problematic, so we will only track the head chain segment of a bad
	//     chain to allow discarding progressing bad chains and side chains,
	//     without tracking too much bad data.
	invalidBlocksHits map[common.Hash]int           // Ephemeral cache to track invalid blocks and their hit count
	invalidTipsets    map[common.Hash]*types.Header // Ephemeral cache to track invalid tipsets and their bad ancestor
	invalidLock       sync.Mutex                    // Protects the invalid maps from concurrent access

	// Geth can appear to be stuck or do strange things if the beacon client is
	// offline or is sending us strange data. Stash some update stats away so
	// that we can warn the user and not have them open issues on our tracker.
	lastTransitionUpdate time.Time
	lastTransitionLock   sync.Mutex
	lastForkchoiceUpdate time.Time
	lastForkchoiceLock   sync.Mutex
	lastNewPayloadUpdate time.Time
	lastNewPayloadLock   sync.Mutex

	forkchoiceLock sync.Mutex // Lock for the forkChoiceUpdated method
	newPayloadLock sync.Mutex // Lock for the NewPayload method
}

// NewConsensusAPI creates a new consensus api for the given backend.
// The underlying blockchain needs to have a valid terminal total difficulty set.
func NewConsensusAPI(eth *eth.Ethereum) *ConsensusAPI {
	api := newConsensusAPIWithoutHeartbeat(eth)
	go api.heartbeat()
	return api
}

// newConsensusAPIWithoutHeartbeat creates a new consensus api for the SimulatedBeacon Node.
func newConsensusAPIWithoutHeartbeat(eth *eth.Ethereum) *ConsensusAPI {
	if eth.BlockChain().Config().TerminalTotalDifficulty == nil {
		log.Warn("Engine API started but chain not configured for merge yet")
	}
	api := &ConsensusAPI{
		eth:               eth,
		remoteBlocks:      newHeaderQueue(),
		localBlocks:       newPayloadQueue(),
		invalidBlocksHits: make(map[common.Hash]int),
		invalidTipsets:    make(map[common.Hash]*types.Header),
	}
	eth.Downloader().SetBadBlockCallback(api.setInvalidAncestor)
	return api
}

// ForkchoiceUpdatedV1 has several responsibilities:
//
// We try to set our blockchain to the headBlock.
//
// If the method is called with an empty head block: we return success, which can be used
// to check if the engine API is enabled.
//
// If the total difficulty was not reached: we return INVALID.
//
// If the finalizedBlockHash is set: we check if we have the finalizedBlockHash in our db,
// if not we start a sync.
//
// If there are payloadAttributes: we try to assemble a block with the payloadAttributes
// and return its payloadID.
func (api *ConsensusAPI) ForkchoiceUpdatedV1(update engine.ForkchoiceStateV1, payloadAttributes *engine.PayloadAttributes) (engine.ForkChoiceResponse, error) {
	if payloadAttributes != nil {
		if payloadAttributes.Withdrawals != nil || payloadAttributes.BeaconRoot != nil {
			return engine.STATUS_INVALID, engine.InvalidParams.With(errors.New("withdrawals and beacon root not supported in V1"))
		}
		if api.eth.BlockChain().Config().IsShanghai(api.eth.BlockChain().Config().LondonBlock, payloadAttributes.Timestamp) {
			return engine.STATUS_INVALID, engine.InvalidParams.With(errors.New("forkChoiceUpdateV1 called post-shanghai"))
		}
	}
	return api.forkchoiceUpdated(update, payloadAttributes, engine.PayloadV1, false)
}

// ForkchoiceUpdatedV2 is equivalent to V1 with the addition of withdrawals in the payload
// attributes. It supports both PayloadAttributesV1 and PayloadAttributesV2.
func (api *ConsensusAPI) ForkchoiceUpdatedV2(update engine.ForkchoiceStateV1, params *engine.PayloadAttributes) (engine.ForkChoiceResponse, error) {
	if params != nil {
		if params.BeaconRoot != nil {
			return engine.STATUS_INVALID, engine.InvalidPayloadAttributes.With(errors.New("unexpected beacon root"))
		}
		switch api.eth.BlockChain().Config().LatestFork(params.Timestamp) {
		case forks.Paris:
			if params.Withdrawals != nil {
				return engine.STATUS_INVALID, engine.InvalidPayloadAttributes.With(errors.New("withdrawals before shanghai"))
			}
		case forks.Shanghai:
			if params.Withdrawals == nil {
				return engine.STATUS_INVALID, engine.InvalidPayloadAttributes.With(errors.New("missing withdrawals"))
			}
		default:
			return engine.STATUS_INVALID, engine.UnsupportedFork.With(errors.New("forkchoiceUpdatedV2 must only be called with paris and shanghai payloads"))
		}
	}
	return api.forkchoiceUpdated(update, params, engine.PayloadV2, false)
}

// ForkchoiceUpdatedV3 is equivalent to V2 with the addition of parent beacon block root
// in the payload attributes. It supports only PayloadAttributesV3.
func (api *ConsensusAPI) ForkchoiceUpdatedV3(update engine.ForkchoiceStateV1, params *engine.PayloadAttributes) (engine.ForkChoiceResponse, error) {
	if params != nil {
		if params.Withdrawals == nil {
			return engine.STATUS_INVALID, engine.InvalidPayloadAttributes.With(errors.New("missing withdrawals"))
		}
		if params.BeaconRoot == nil {
			return engine.STATUS_INVALID, engine.InvalidPayloadAttributes.With(errors.New("missing beacon root"))
		}
		if api.eth.BlockChain().Config().LatestFork(params.Timestamp) != forks.Cancun && api.eth.BlockChain().Config().LatestFork(params.Timestamp) != forks.Prague {
			return engine.STATUS_INVALID, engine.UnsupportedFork.With(errors.New("forkchoiceUpdatedV3 must only be called for cancun payloads"))
		}
	}
	// TODO(matt): the spec requires that fcu is applied when called on a valid
	// hash, even if params are wrong. To do this we need to split up
	// forkchoiceUpdate into a function that only updates the head and then a
	// function that kicks off block construction.
	return api.forkchoiceUpdated(update, params, engine.PayloadV3, false)
}

// ForkchoiceUpdatedWithWitnessV1 is analogous to ForkchoiceUpdatedV1, only it
// generates an execution witness too if block building was requested.
func (api *ConsensusAPI) ForkchoiceUpdatedWithWitnessV1(update engine.ForkchoiceStateV1, payloadAttributes *engine.PayloadAttributes) (engine.ForkChoiceResponse, error) {
	if payloadAttributes != nil {
		if payloadAttributes.Withdrawals != nil || payloadAttributes.BeaconRoot != nil {
			return engine.STATUS_INVALID, engine.InvalidParams.With(errors.New("withdrawals and beacon root not supported in V1"))
		}
		if api.eth.BlockChain().Config().IsShanghai(api.eth.BlockChain().Config().LondonBlock, payloadAttributes.Timestamp) {
			return engine.STATUS_INVALID, engine.InvalidParams.With(errors.New("forkChoiceUpdateV1 called post-shanghai"))
		}
	}
	return api.forkchoiceUpdated(update, payloadAttributes, engine.PayloadV1, true)
}

// ForkchoiceUpdatedWithWitnessV2 is analogous to ForkchoiceUpdatedV2, only it
// generates an execution witness too if block building was requested.
func (api *ConsensusAPI) ForkchoiceUpdatedWithWitnessV2(update engine.ForkchoiceStateV1, params *engine.PayloadAttributes) (engine.ForkChoiceResponse, error) {
	if params != nil {
		if params.BeaconRoot != nil {
			return engine.STATUS_INVALID, engine.InvalidPayloadAttributes.With(errors.New("unexpected beacon root"))
		}
		switch api.eth.BlockChain().Config().LatestFork(params.Timestamp) {
		case forks.Paris:
			if params.Withdrawals != nil {
				return engine.STATUS_INVALID, engine.InvalidPayloadAttributes.With(errors.New("withdrawals before shanghai"))
			}
		case forks.Shanghai:
			if params.Withdrawals == nil {
				return engine.STATUS_INVALID, engine.InvalidPayloadAttributes.With(errors.New("missing withdrawals"))
			}
		default:
			return engine.STATUS_INVALID, engine.UnsupportedFork.With(errors.New("forkchoiceUpdatedV2 must only be called with paris and shanghai payloads"))
		}
	}
	return api.forkchoiceUpdated(update, params, engine.PayloadV2, true)
}

// ForkchoiceUpdatedWithWitnessV3 is analogous to ForkchoiceUpdatedV3, only it
// generates an execution witness too if block building was requested.
func (api *ConsensusAPI) ForkchoiceUpdatedWithWitnessV3(update engine.ForkchoiceStateV1, params *engine.PayloadAttributes) (engine.ForkChoiceResponse, error) {
	if params != nil {
		if params.Withdrawals == nil {
			return engine.STATUS_INVALID, engine.InvalidPayloadAttributes.With(errors.New("missing withdrawals"))
		}
		if params.BeaconRoot == nil {
			return engine.STATUS_INVALID, engine.InvalidPayloadAttributes.With(errors.New("missing beacon root"))
		}
		if api.eth.BlockChain().Config().LatestFork(params.Timestamp) != forks.Cancun && api.eth.BlockChain().Config().LatestFork(params.Timestamp) != forks.Prague {
			return engine.STATUS_INVALID, engine.UnsupportedFork.With(errors.New("forkchoiceUpdatedV3 must only be called for cancun payloads"))
		}
	}
	// TODO(matt): the spec requires that fcu is applied when called on a valid
	// hash, even if params are wrong. To do this we need to split up
	// forkchoiceUpdate into a function that only updates the head and then a
	// function that kicks off block construction.
	return api.forkchoiceUpdated(update, params, engine.PayloadV3, true)
}

func (api *ConsensusAPI) forkchoiceUpdated(update engine.ForkchoiceStateV1, payloadAttributes *engine.PayloadAttributes, payloadVersion engine.PayloadVersion, payloadWitness bool) (engine.ForkChoiceResponse, error) {
	api.forkchoiceLock.Lock()
	defer api.forkchoiceLock.Unlock()

	log.Trace("Engine API request received", "method", "ForkchoiceUpdated", "head", update.HeadBlockHash, "finalized", update.FinalizedBlockHash, "safe", update.SafeBlockHash)
	if update.HeadBlockHash == (common.Hash{}) {
		log.Warn("Forkchoice requested update to zero hash")
		return engine.STATUS_INVALID, nil // TODO(karalabe): Why does someone send us this?
	}
	// Stash away the last update to warn the user if the beacon client goes offline
	api.lastForkchoiceLock.Lock()
	api.lastForkchoiceUpdate = time.Now()
	api.lastForkchoiceLock.Unlock()

	// Check whether we have the block yet in our database or not. If not, we'll
	// need to either trigger a sync, or to reject this forkchoice update for a
	// reason.
	block := api.eth.BlockChain().GetBlockByHash(update.HeadBlockHash)
	if block == nil {
		// If this block was previously invalidated, keep rejecting it here too
		if res := api.checkInvalidAncestor(update.HeadBlockHash, update.HeadBlockHash); res != nil {
			return engine.ForkChoiceResponse{PayloadStatus: *res, PayloadID: nil}, nil
		}
		// If the head hash is unknown (was not given to us in a newPayload request),
		// we cannot resolve the header, so not much to do. This could be extended in
		// the future to resolve from the `eth` network, but it's an unexpected case
		// that should be fixed, not papered over.
		header := api.remoteBlocks.get(update.HeadBlockHash)
		if header == nil {
			log.Warn("Forkchoice requested unknown head", "hash", update.HeadBlockHash)
			return engine.STATUS_SYNCING, nil
		}
		// If the finalized hash is known, we can direct the downloader to move
		// potentially more data to the freezer from the get go.
		finalized := api.remoteBlocks.get(update.FinalizedBlockHash)

		// Header advertised via a past newPayload request. Start syncing to it.
		context := []interface{}{"number", header.Number, "hash", header.Hash()}
		if update.FinalizedBlockHash != (common.Hash{}) {
			if finalized == nil {
				context = append(context, []interface{}{"finalized", "unknown"}...)
			} else {
				context = append(context, []interface{}{"finalized", finalized.Number}...)
			}
		}
		log.Info("Forkchoice requested sync to new head", context...)
		if err := api.eth.Downloader().BeaconSync(api.eth.SyncMode(), header, finalized); err != nil {
			return engine.STATUS_SYNCING, err
		}
		return engine.STATUS_SYNCING, nil
	}
	// Block is known locally, just sanity check that the beacon client does not
	// attempt to push us back to before the merge.
	if block.Difficulty().BitLen() > 0 || block.NumberU64() == 0 {
		var (
			td  = api.eth.BlockChain().GetTd(update.HeadBlockHash, block.NumberU64())
			ptd = api.eth.BlockChain().GetTd(block.ParentHash(), block.NumberU64()-1)
			ttd = api.eth.BlockChain().Config().TerminalTotalDifficulty
		)
		if td == nil || (block.NumberU64() > 0 && ptd == nil) {
			log.Error("TDs unavailable for TTD check", "number", block.NumberU64(), "hash", update.HeadBlockHash, "td", td, "parent", block.ParentHash(), "ptd", ptd)
			return engine.STATUS_INVALID, errors.New("TDs unavailable for TDD check")
		}
		if td.Cmp(ttd) < 0 {
			log.Error("Refusing beacon update to pre-merge", "number", block.NumberU64(), "hash", update.HeadBlockHash, "diff", block.Difficulty(), "age", common.PrettyAge(time.Unix(int64(block.Time()), 0)))
			return engine.ForkChoiceResponse{PayloadStatus: engine.INVALID_TERMINAL_BLOCK, PayloadID: nil}, nil
		}
		if block.NumberU64() > 0 && ptd.Cmp(ttd) >= 0 {
			log.Error("Parent block is already post-ttd", "number", block.NumberU64(), "hash", update.HeadBlockHash, "diff", block.Difficulty(), "age", common.PrettyAge(time.Unix(int64(block.Time()), 0)))
			return engine.ForkChoiceResponse{PayloadStatus: engine.INVALID_TERMINAL_BLOCK, PayloadID: nil}, nil
		}
	}
	valid := func(id *engine.PayloadID) engine.ForkChoiceResponse {
		return engine.ForkChoiceResponse{
			PayloadStatus: engine.PayloadStatusV1{Status: engine.VALID, LatestValidHash: &update.HeadBlockHash},
			PayloadID:     id,
		}
	}
	if rawdb.ReadCanonicalHash(api.eth.ChainDb(), block.NumberU64()) != update.HeadBlockHash {
		// Block is not canonical, set head.
		if latestValid, err := api.eth.BlockChain().SetCanonical(block); err != nil {
			return engine.ForkChoiceResponse{PayloadStatus: engine.PayloadStatusV1{Status: engine.INVALID, LatestValidHash: &latestValid}}, err
		}
	} else if api.eth.BlockChain().CurrentBlock().Hash() == update.HeadBlockHash {
		// If the specified head matches with our local head, do nothing and keep
		// generating the payload. It's a special corner case that a few slots are
		// missing and we are requested to generate the payload in slot.
	} else {
		// If the head block is already in our canonical chain, the beacon client is
		// probably resyncing. Ignore the update.
		log.Info("Ignoring beacon update to old head", "number", block.NumberU64(), "hash", update.HeadBlockHash, "age", common.PrettyAge(time.Unix(int64(block.Time()), 0)), "have", api.eth.BlockChain().CurrentBlock().Number)
		return valid(nil), nil
	}
	api.eth.SetSynced()

	// If the beacon client also advertised a finalized block, mark the local
	// chain final and completely in PoS mode.
	if update.FinalizedBlockHash != (common.Hash{}) {
		// If the finalized block is not in our canonical tree, something is wrong
		finalBlock := api.eth.BlockChain().GetBlockByHash(update.FinalizedBlockHash)
		if finalBlock == nil {
			log.Warn("Final block not available in database", "hash", update.FinalizedBlockHash)
			return engine.STATUS_INVALID, engine.InvalidForkChoiceState.With(errors.New("final block not available in database"))
		} else if rawdb.ReadCanonicalHash(api.eth.ChainDb(), finalBlock.NumberU64()) != update.FinalizedBlockHash {
			log.Warn("Final block not in canonical chain", "number", finalBlock.NumberU64(), "hash", update.FinalizedBlockHash)
			return engine.STATUS_INVALID, engine.InvalidForkChoiceState.With(errors.New("final block not in canonical chain"))
		}
		// Set the finalized block
		api.eth.BlockChain().SetFinalized(finalBlock.Header())
	}
	// Check if the safe block hash is in our canonical tree, if not something is wrong
	if update.SafeBlockHash != (common.Hash{}) {
		safeBlock := api.eth.BlockChain().GetBlockByHash(update.SafeBlockHash)
		if safeBlock == nil {
			log.Warn("Safe block not available in database")
			return engine.STATUS_INVALID, engine.InvalidForkChoiceState.With(errors.New("safe block not available in database"))
		}
		if rawdb.ReadCanonicalHash(api.eth.ChainDb(), safeBlock.NumberU64()) != update.SafeBlockHash {
			log.Warn("Safe block not in canonical chain")
			return engine.STATUS_INVALID, engine.InvalidForkChoiceState.With(errors.New("safe block not in canonical chain"))
		}
		// Set the safe block
		api.eth.BlockChain().SetSafe(safeBlock.Header())
	}
	// If payload generation was requested, create a new block to be potentially
	// sealed by the beacon client. The payload will be requested later, and we
	// will replace it arbitrarily many times in between.
	if payloadAttributes != nil {
		args := &miner.BuildPayloadArgs{
			Parent:       update.HeadBlockHash,
			Timestamp:    payloadAttributes.Timestamp,
			FeeRecipient: payloadAttributes.SuggestedFeeRecipient,
			Random:       payloadAttributes.Random,
			Withdrawals:  payloadAttributes.Withdrawals,
			BeaconRoot:   payloadAttributes.BeaconRoot,
			Version:      payloadVersion,
		}
		id := args.Id()
		// If we already are busy generating this work, then we do not need
		// to start a second process.
		if api.localBlocks.has(id) {
			return valid(&id), nil
		}
		payload, err := api.eth.Miner().BuildPayload(args, payloadWitness)
		if err != nil {
			log.Error("Failed to build payload", "err", err)
			return valid(nil), engine.InvalidPayloadAttributes.With(err)
		}
		api.localBlocks.put(id, payload)
		return valid(&id), nil
	}
	return valid(nil), nil
}

// ExchangeTransitionConfigurationV1 checks the given configuration against
// the configuration of the node.
func (api *ConsensusAPI) ExchangeTransitionConfigurationV1(config engine.TransitionConfigurationV1) (*engine.TransitionConfigurationV1, error) {
	log.Trace("Engine API request received", "method", "ExchangeTransitionConfiguration", "ttd", config.TerminalTotalDifficulty)
	if config.TerminalTotalDifficulty == nil {
		return nil, errors.New("invalid terminal total difficulty")
	}
	// Stash away the last update to warn the user if the beacon client goes offline
	api.lastTransitionLock.Lock()
	api.lastTransitionUpdate = time.Now()
	api.lastTransitionLock.Unlock()

	ttd := api.eth.BlockChain().Config().TerminalTotalDifficulty
	if ttd == nil || ttd.Cmp(config.TerminalTotalDifficulty.ToInt()) != 0 {
		log.Warn("Invalid TTD configured", "geth", ttd, "beacon", config.TerminalTotalDifficulty)
		return nil, fmt.Errorf("invalid ttd: execution %v consensus %v", ttd, config.TerminalTotalDifficulty)
	}
	if config.TerminalBlockHash != (common.Hash{}) {
		if hash := api.eth.BlockChain().GetCanonicalHash(uint64(config.TerminalBlockNumber)); hash == config.TerminalBlockHash {
			return &engine.TransitionConfigurationV1{
				TerminalTotalDifficulty: (*hexutil.Big)(ttd),
				TerminalBlockHash:       config.TerminalBlockHash,
				TerminalBlockNumber:     config.TerminalBlockNumber,
			}, nil
		}
		return nil, errors.New("invalid terminal block hash")
	}
	return &engine.TransitionConfigurationV1{TerminalTotalDifficulty: (*hexutil.Big)(ttd)}, nil
}

// GetPayloadV1 returns a cached payload by id.
func (api *ConsensusAPI) GetPayloadV1(payloadID engine.PayloadID) (*engine.ExecutableData, error) {
	if !payloadID.Is(engine.PayloadV1) {
		return nil, engine.UnsupportedFork
	}
	data, err := api.getPayload(payloadID, false)
	if err != nil {
		return nil, err
	}
	return data.ExecutionPayload, nil
}

// GetPayloadV2 returns a cached payload by id.
func (api *ConsensusAPI) GetPayloadV2(payloadID engine.PayloadID) (*engine.ExecutionPayloadEnvelope, error) {
	if !payloadID.Is(engine.PayloadV1, engine.PayloadV2) {
		return nil, engine.UnsupportedFork
	}
	return api.getPayload(payloadID, false)
}

// GetPayloadV3 returns a cached payload by id.
func (api *ConsensusAPI) GetPayloadV3(payloadID engine.PayloadID) (*engine.ExecutionPayloadEnvelope, error) {
	if !payloadID.Is(engine.PayloadV3) {
		return nil, engine.UnsupportedFork
	}
	return api.getPayload(payloadID, false)
}

// GetPayloadV4 returns a cached payload by id.
func (api *ConsensusAPI) GetPayloadV4(payloadID engine.PayloadID) (*engine.ExecutionPayloadEnvelope, error) {
	if !payloadID.Is(engine.PayloadV3) {
		return nil, engine.UnsupportedFork
	}
	return api.getPayload(payloadID, false)
}

func (api *ConsensusAPI) getPayload(payloadID engine.PayloadID, full bool) (*engine.ExecutionPayloadEnvelope, error) {
	log.Trace("Engine API request received", "method", "GetPayload", "id", payloadID)
	data := api.localBlocks.get(payloadID, full)
	if data == nil {
		return nil, engine.UnknownPayload
	}
	return data, nil
}

// NewPayloadV1 creates an Eth1 block, inserts it in the chain, and returns the status of the chain.
func (api *ConsensusAPI) NewPayloadV1(params engine.ExecutableData) (engine.PayloadStatusV1, error) {
	if params.Withdrawals != nil {
		return engine.PayloadStatusV1{Status: engine.INVALID}, engine.InvalidParams.With(errors.New("withdrawals not supported in V1"))
	}
	return api.newPayload(params, nil, nil, nil, false)
}

// NewPayloadV2 creates an Eth1 block, inserts it in the chain, and returns the status of the chain.
func (api *ConsensusAPI) NewPayloadV2(params engine.ExecutableData) (engine.PayloadStatusV1, error) {
	if api.eth.BlockChain().Config().IsCancun(api.eth.BlockChain().Config().LondonBlock, params.Timestamp) {
		return engine.PayloadStatusV1{Status: engine.INVALID}, engine.InvalidParams.With(errors.New("can't use newPayloadV2 post-cancun"))
	}
	if api.eth.BlockChain().Config().LatestFork(params.Timestamp) == forks.Shanghai {
		if params.Withdrawals == nil {
			return engine.PayloadStatusV1{Status: engine.INVALID}, engine.InvalidParams.With(errors.New("nil withdrawals post-shanghai"))
		}
	} else {
		if params.Withdrawals != nil {
			return engine.PayloadStatusV1{Status: engine.INVALID}, engine.InvalidParams.With(errors.New("non-nil withdrawals pre-shanghai"))
		}
	}
	if params.ExcessBlobGas != nil {
		return engine.PayloadStatusV1{Status: engine.INVALID}, engine.InvalidParams.With(errors.New("non-nil excessBlobGas pre-cancun"))
	}
	if params.BlobGasUsed != nil {
		return engine.PayloadStatusV1{Status: engine.INVALID}, engine.InvalidParams.With(errors.New("non-nil blobGasUsed pre-cancun"))
	}
	return api.newPayload(params, nil, nil, nil, false)
}

// NewPayloadV3 creates an Eth1 block, inserts it in the chain, and returns the status of the chain.
func (api *ConsensusAPI) NewPayloadV3(params engine.ExecutableData, versionedHashes []common.Hash, beaconRoot *common.Hash) (engine.PayloadStatusV1, error) {
	if params.Withdrawals == nil {
		return engine.PayloadStatusV1{Status: engine.INVALID}, engine.InvalidParams.With(errors.New("nil withdrawals post-shanghai"))
	}
	if params.ExcessBlobGas == nil {
		return engine.PayloadStatusV1{Status: engine.INVALID}, engine.InvalidParams.With(errors.New("nil excessBlobGas post-cancun"))
	}
	if params.BlobGasUsed == nil {
		return engine.PayloadStatusV1{Status: engine.INVALID}, engine.InvalidParams.With(errors.New("nil blobGasUsed post-cancun"))
	}

	if versionedHashes == nil {
		return engine.PayloadStatusV1{Status: engine.INVALID}, engine.InvalidParams.With(errors.New("nil versionedHashes post-cancun"))
	}
	if beaconRoot == nil {
		return engine.PayloadStatusV1{Status: engine.INVALID}, engine.InvalidParams.With(errors.New("nil beaconRoot post-cancun"))
	}

	if api.eth.BlockChain().Config().LatestFork(params.Timestamp) != forks.Cancun && api.eth.BlockChain().Config().LatestFork(params.Timestamp) != forks.Prague {
		return engine.PayloadStatusV1{Status: engine.INVALID}, engine.UnsupportedFork.With(errors.New("newPayloadV3 must only be called for cancun payloads"))
	}
	return api.newPayload(params, versionedHashes, beaconRoot, nil, false)
}

// NewPayloadV4 creates an Eth1 block, inserts it in the chain, and returns the status of the chain.
// NewPayloadV4 creates an Eth1 block, inserts it in the chain, and returns the status of the chain.
func (api *ConsensusAPI) NewPayloadV4(params engine.ExecutableData, versionedHashes []common.Hash, beaconRoot *common.Hash, requests [][]byte) (engine.PayloadStatusV1, error) {
	if params.Withdrawals == nil {
		return engine.PayloadStatusV1{Status: engine.INVALID}, engine.InvalidParams.With(errors.New("nil withdrawals post-shanghai"))
	}
	if params.ExcessBlobGas == nil {
		return engine.PayloadStatusV1{Status: engine.INVALID}, engine.InvalidParams.With(errors.New("nil excessBlobGas post-cancun"))
	}
	if params.BlobGasUsed == nil {
		return engine.PayloadStatusV1{Status: engine.INVALID}, engine.InvalidParams.With(errors.New("nil blobGasUsed post-cancun"))
	}

	if versionedHashes == nil {
		return engine.PayloadStatusV1{Status: engine.INVALID}, engine.InvalidParams.With(errors.New("nil versionedHashes post-cancun"))
	}
	if beaconRoot == nil {
		return engine.PayloadStatusV1{Status: engine.INVALID}, engine.InvalidParams.With(errors.New("nil beaconRoot post-cancun"))
	}
	if requests == nil {
		return engine.PayloadStatusV1{Status: engine.INVALID}, engine.InvalidParams.With(errors.New("nil executionRequests post-prague"))
	}

	if api.eth.BlockChain().Config().LatestFork(params.Timestamp) != forks.Prague {
		return engine.PayloadStatusV1{Status: engine.INVALID}, engine.UnsupportedFork.With(errors.New("newPayloadV4 must only be called for prague payloads"))
	}
	return api.newPayload(params, versionedHashes, beaconRoot, requests, false)
}

// NewPayloadWithWitnessV1 is analogous to NewPayloadV1, only it also generates
// and returns a stateless witness after running the payload.
func (api *ConsensusAPI) NewPayloadWithWitnessV1(params engine.ExecutableData) (engine.PayloadStatusV1, error) {
	if params.Withdrawals != nil {
		return engine.PayloadStatusV1{Status: engine.INVALID}, engine.InvalidParams.With(errors.New("withdrawals not supported in V1"))
	}
	return api.newPayload(params, nil, nil, nil, true)
}

// NewPayloadWithWitnessV2 is analogous to NewPayloadV2, only it also generates
// and returns a stateless witness after running the payload.
func (api *ConsensusAPI) NewPayloadWithWitnessV2(params engine.ExecutableData) (engine.PayloadStatusV1, error) {
	if api.eth.BlockChain().Config().IsCancun(api.eth.BlockChain().Config().LondonBlock, params.Timestamp) {
		return engine.PayloadStatusV1{Status: engine.INVALID}, engine.InvalidParams.With(errors.New("can't use newPayloadV2 post-cancun"))
	}
	if api.eth.BlockChain().Config().LatestFork(params.Timestamp) == forks.Shanghai {
		if params.Withdrawals == nil {
			return engine.PayloadStatusV1{Status: engine.INVALID}, engine.InvalidParams.With(errors.New("nil withdrawals post-shanghai"))
		}
	} else {
		if params.Withdrawals != nil {
			return engine.PayloadStatusV1{Status: engine.INVALID}, engine.InvalidParams.With(errors.New("non-nil withdrawals pre-shanghai"))
		}
	}
	if params.ExcessBlobGas != nil {
		return engine.PayloadStatusV1{Status: engine.INVALID}, engine.InvalidParams.With(errors.New("non-nil excessBlobGas pre-cancun"))
	}
	if params.BlobGasUsed != nil {
		return engine.PayloadStatusV1{Status: engine.INVALID}, engine.InvalidParams.With(errors.New("non-nil blobGasUsed pre-cancun"))
	}
	return api.newPayload(params, nil, nil, nil, true)
}

// NewPayloadWithWitnessV3 is analogous to NewPayloadV3, only it also generates
// and returns a stateless witness after running the payload.
func (api *ConsensusAPI) NewPayloadWithWitnessV3(params engine.ExecutableData, versionedHashes []common.Hash, beaconRoot *common.Hash) (engine.PayloadStatusV1, error) {
	if params.Withdrawals == nil {
		return engine.PayloadStatusV1{Status: engine.INVALID}, engine.InvalidParams.With(errors.New("nil withdrawals post-shanghai"))
	}
	if params.ExcessBlobGas == nil {
		return engine.PayloadStatusV1{Status: engine.INVALID}, engine.InvalidParams.With(errors.New("nil excessBlobGas post-cancun"))
	}
	if params.BlobGasUsed == nil {
		return engine.PayloadStatusV1{Status: engine.INVALID}, engine.InvalidParams.With(errors.New("nil blobGasUsed post-cancun"))
	}

	if versionedHashes == nil {
		return engine.PayloadStatusV1{Status: engine.INVALID}, engine.InvalidParams.With(errors.New("nil versionedHashes post-cancun"))
	}
	if beaconRoot == nil {
		return engine.PayloadStatusV1{Status: engine.INVALID}, engine.InvalidParams.With(errors.New("nil beaconRoot post-cancun"))
	}

	if api.eth.BlockChain().Config().LatestFork(params.Timestamp) != forks.Cancun {
		return engine.PayloadStatusV1{Status: engine.INVALID}, engine.UnsupportedFork.With(errors.New("newPayloadWithWitnessV3 must only be called for cancun payloads"))
	}
	return api.newPayload(params, versionedHashes, beaconRoot, nil, true)
}

// NewPayloadWithWitnessV4 is analogous to NewPayloadV4, only it also generates
// and returns a stateless witness after running the payload.
func (api *ConsensusAPI) NewPayloadWithWitnessV4(params engine.ExecutableData, versionedHashes []common.Hash, beaconRoot *common.Hash, requests [][]byte) (engine.PayloadStatusV1, error) {
	if params.Withdrawals == nil {
		return engine.PayloadStatusV1{Status: engine.INVALID}, engine.InvalidParams.With(errors.New("nil withdrawals post-shanghai"))
	}
	if params.ExcessBlobGas == nil {
		return engine.PayloadStatusV1{Status: engine.INVALID}, engine.InvalidParams.With(errors.New("nil excessBlobGas post-cancun"))
	}
	if params.BlobGasUsed == nil {
		return engine.PayloadStatusV1{Status: engine.INVALID}, engine.InvalidParams.With(errors.New("nil blobGasUsed post-cancun"))
	}

	if versionedHashes == nil {
		return engine.PayloadStatusV1{Status: engine.INVALID}, engine.InvalidParams.With(errors.New("nil versionedHashes post-cancun"))
	}
	if beaconRoot == nil {
		return engine.PayloadStatusV1{Status: engine.INVALID}, engine.InvalidParams.With(errors.New("nil beaconRoot post-cancun"))
	}
	if requests == nil {
		return engine.PayloadStatusV1{Status: engine.INVALID}, engine.InvalidParams.With(errors.New("nil executionRequests post-prague"))
	}

	if api.eth.BlockChain().Config().LatestFork(params.Timestamp) != forks.Prague {
		return engine.PayloadStatusV1{Status: engine.INVALID}, engine.UnsupportedFork.With(errors.New("newPayloadWithWitnessV4 must only be called for prague payloads"))
	}
	return api.newPayload(params, versionedHashes, beaconRoot, requests, true)
}

// ExecuteStatelessPayloadV1 is analogous to NewPayloadV1, only it operates in
// a stateless mode on top of a provided witness instead of the local database.
func (api *ConsensusAPI) ExecuteStatelessPayloadV1(params engine.ExecutableData, opaqueWitness hexutil.Bytes) (engine.StatelessPayloadStatusV1, error) {
	if params.Withdrawals != nil {
		return engine.StatelessPayloadStatusV1{Status: engine.INVALID}, engine.InvalidParams.With(errors.New("withdrawals not supported in V1"))
	}
	return api.executeStatelessPayload(params, nil, nil, nil, opaqueWitness)
}

// ExecuteStatelessPayloadV2 is analogous to NewPayloadV2, only it operates in
// a stateless mode on top of a provided witness instead of the local database.
func (api *ConsensusAPI) ExecuteStatelessPayloadV2(params engine.ExecutableData, opaqueWitness hexutil.Bytes) (engine.StatelessPayloadStatusV1, error) {
	if api.eth.BlockChain().Config().IsCancun(api.eth.BlockChain().Config().LondonBlock, params.Timestamp) {
		return engine.StatelessPayloadStatusV1{Status: engine.INVALID}, engine.InvalidParams.With(errors.New("can't use newPayloadV2 post-cancun"))
	}
	if api.eth.BlockChain().Config().LatestFork(params.Timestamp) == forks.Shanghai {
		if params.Withdrawals == nil {
			return engine.StatelessPayloadStatusV1{Status: engine.INVALID}, engine.InvalidParams.With(errors.New("nil withdrawals post-shanghai"))
		}
	} else {
		if params.Withdrawals != nil {
			return engine.StatelessPayloadStatusV1{Status: engine.INVALID}, engine.InvalidParams.With(errors.New("non-nil withdrawals pre-shanghai"))
		}
	}
	if params.ExcessBlobGas != nil {
		return engine.StatelessPayloadStatusV1{Status: engine.INVALID}, engine.InvalidParams.With(errors.New("non-nil excessBlobGas pre-cancun"))
	}
	if params.BlobGasUsed != nil {
		return engine.StatelessPayloadStatusV1{Status: engine.INVALID}, engine.InvalidParams.With(errors.New("non-nil blobGasUsed pre-cancun"))
	}
	return api.executeStatelessPayload(params, nil, nil, nil, opaqueWitness)
}

// ExecuteStatelessPayloadV3 is analogous to NewPayloadV3, only it operates in
// a stateless mode on top of a provided witness instead of the local database.
func (api *ConsensusAPI) ExecuteStatelessPayloadV3(params engine.ExecutableData, versionedHashes []common.Hash, beaconRoot *common.Hash, opaqueWitness hexutil.Bytes) (engine.StatelessPayloadStatusV1, error) {
	if params.Withdrawals == nil {
		return engine.StatelessPayloadStatusV1{Status: engine.INVALID}, engine.InvalidParams.With(errors.New("nil withdrawals post-shanghai"))
	}
	if params.ExcessBlobGas == nil {
		return engine.StatelessPayloadStatusV1{Status: engine.INVALID}, engine.InvalidParams.With(errors.New("nil excessBlobGas post-cancun"))
	}
	if params.BlobGasUsed == nil {
		return engine.StatelessPayloadStatusV1{Status: engine.INVALID}, engine.InvalidParams.With(errors.New("nil blobGasUsed post-cancun"))
	}

	if versionedHashes == nil {
		return engine.StatelessPayloadStatusV1{Status: engine.INVALID}, engine.InvalidParams.With(errors.New("nil versionedHashes post-cancun"))
	}
	if beaconRoot == nil {
		return engine.StatelessPayloadStatusV1{Status: engine.INVALID}, engine.InvalidParams.With(errors.New("nil beaconRoot post-cancun"))
	}

	if api.eth.BlockChain().Config().LatestFork(params.Timestamp) != forks.Cancun {
		return engine.StatelessPayloadStatusV1{Status: engine.INVALID}, engine.UnsupportedFork.With(errors.New("executeStatelessPayloadV3 must only be called for cancun payloads"))
	}
	return api.executeStatelessPayload(params, versionedHashes, beaconRoot, nil, opaqueWitness)
}

// ExecuteStatelessPayloadV4 is analogous to NewPayloadV4, only it operates in
// a stateless mode on top of a provided witness instead of the local database.
func (api *ConsensusAPI) ExecuteStatelessPayloadV4(params engine.ExecutableData, versionedHashes []common.Hash, beaconRoot *common.Hash, requests [][]byte, opaqueWitness hexutil.Bytes) (engine.StatelessPayloadStatusV1, error) {
	if params.Withdrawals == nil {
		return engine.StatelessPayloadStatusV1{Status: engine.INVALID}, engine.InvalidParams.With(errors.New("nil withdrawals post-shanghai"))
	}
	if params.ExcessBlobGas == nil {
		return engine.StatelessPayloadStatusV1{Status: engine.INVALID}, engine.InvalidParams.With(errors.New("nil excessBlobGas post-cancun"))
	}
	if params.BlobGasUsed == nil {
		return engine.StatelessPayloadStatusV1{Status: engine.INVALID}, engine.InvalidParams.With(errors.New("nil blobGasUsed post-cancun"))
	}

	if versionedHashes == nil {
		return engine.StatelessPayloadStatusV1{Status: engine.INVALID}, engine.InvalidParams.With(errors.New("nil versionedHashes post-cancun"))
	}
	if beaconRoot == nil {
		return engine.StatelessPayloadStatusV1{Status: engine.INVALID}, engine.InvalidParams.With(errors.New("nil beaconRoot post-cancun"))
	}
	if requests == nil {
		return engine.StatelessPayloadStatusV1{Status: engine.INVALID}, engine.InvalidParams.With(errors.New("nil executionRequests post-prague"))
	}

	if api.eth.BlockChain().Config().LatestFork(params.Timestamp) != forks.Prague {
		return engine.StatelessPayloadStatusV1{Status: engine.INVALID}, engine.UnsupportedFork.With(errors.New("executeStatelessPayloadV4 must only be called for prague payloads"))
	}
	return api.executeStatelessPayload(params, versionedHashes, beaconRoot, requests, opaqueWitness)
}

func (api *ConsensusAPI) newPayload(params engine.ExecutableData, versionedHashes []common.Hash, beaconRoot *common.Hash, requests [][]byte, witness bool) (engine.PayloadStatusV1, error) {
	// The locking here is, strictly, not required. Without these locks, this can happen:
	//
	// 1. NewPayload( execdata-N ) is invoked from the CL. It goes all the way down to
	//      api.eth.BlockChain().InsertBlockWithoutSetHead, where it is blocked on
	//      e.g database compaction.
	// 2. The call times out on the CL layer, which issues another NewPayload (execdata-N) call.
	//    Similarly, this also get stuck on the same place. Importantly, since the
	//    first call has not gone through, the early checks for "do we already have this block"
	//    will all return false.
	// 3. When the db compaction ends, then N calls inserting the same payload are processed
	//    sequentially.
	// Hence, we use a lock here, to be sure that the previous call has finished before we
	// check whether we already have the block locally.
	api.newPayloadLock.Lock()
	defer api.newPayloadLock.Unlock()

	log.Trace("Engine API request received", "method", "NewPayload", "number", params.Number, "hash", params.BlockHash)
	block, err := engine.ExecutableDataToBlock(params, versionedHashes, beaconRoot, requests)
	if err != nil {
		bgu := "nil"
		if params.BlobGasUsed != nil {
			bgu = strconv.Itoa(int(*params.BlobGasUsed))
		}
		ebg := "nil"
		if params.ExcessBlobGas != nil {
			ebg = strconv.Itoa(int(*params.ExcessBlobGas))
		}
		log.Warn("Invalid NewPayload params",
			"params.Number", params.Number,
			"params.ParentHash", params.ParentHash,
			"params.BlockHash", params.BlockHash,
			"params.StateRoot", params.StateRoot,
			"params.FeeRecipient", params.FeeRecipient,
			"params.LogsBloom", common.PrettyBytes(params.LogsBloom),
			"params.Random", params.Random,
			"params.GasLimit", params.GasLimit,
			"params.GasUsed", params.GasUsed,
			"params.Timestamp", params.Timestamp,
			"params.ExtraData", common.PrettyBytes(params.ExtraData),
			"params.BaseFeePerGas", params.BaseFeePerGas,
			"params.BlobGasUsed", bgu,
			"params.ExcessBlobGas", ebg,
			"len(params.Transactions)", len(params.Transactions),
			"len(params.Withdrawals)", len(params.Withdrawals),
			"beaconRoot", beaconRoot,
			"len(requests)", len(requests),
			"error", err)
		return api.invalid(err, nil), nil
	}
	// Stash away the last update to warn the user if the beacon client goes offline
	api.lastNewPayloadLock.Lock()
	api.lastNewPayloadUpdate = time.Now()
	api.lastNewPayloadLock.Unlock()

	// If we already have the block locally, ignore the entire execution and just
	// return a fake success.
	if block := api.eth.BlockChain().GetBlockByHash(params.BlockHash); block != nil {
		log.Warn("Ignoring already known beacon payload", "number", params.Number, "hash", params.BlockHash, "age", common.PrettyAge(time.Unix(int64(block.Time()), 0)))
		hash := block.Hash()
		return engine.PayloadStatusV1{Status: engine.VALID, LatestValidHash: &hash}, nil
	}
	// If this block was rejected previously, keep rejecting it
	if res := api.checkInvalidAncestor(block.Hash(), block.Hash()); res != nil {
		return *res, nil
	}
	// If the parent is missing, we - in theory - could trigger a sync, but that
	// would also entail a reorg. That is problematic if multiple sibling blocks
	// are being fed to us, and even more so, if some semi-distant uncle shortens
	// our live chain. As such, payload execution will not permit reorgs and thus
	// will not trigger a sync cycle. That is fine though, if we get a fork choice
	// update after legit payload executions.
	parent := api.eth.BlockChain().GetBlock(block.ParentHash(), block.NumberU64()-1)
	if parent == nil {
		return api.delayPayloadImport(block), nil
	}
	// We have an existing parent, do some sanity checks to avoid the beacon client
	// triggering too early
	var (
		ptd  = api.eth.BlockChain().GetTd(parent.Hash(), parent.NumberU64())
		ttd  = api.eth.BlockChain().Config().TerminalTotalDifficulty
		gptd = api.eth.BlockChain().GetTd(parent.ParentHash(), parent.NumberU64()-1)
	)
	if ptd.Cmp(ttd) < 0 {
		log.Warn("Ignoring pre-merge payload", "number", params.Number, "hash", params.BlockHash, "td", ptd, "ttd", ttd)
		return engine.INVALID_TERMINAL_BLOCK, nil
	}
	if parent.Difficulty().BitLen() > 0 && gptd != nil && gptd.Cmp(ttd) >= 0 {
		log.Error("Ignoring pre-merge parent block", "number", params.Number, "hash", params.BlockHash, "td", ptd, "ttd", ttd)
		return engine.INVALID_TERMINAL_BLOCK, nil
	}
	if block.Time() <= parent.Time() {
		log.Warn("Invalid timestamp", "parent", block.Time(), "block", block.Time())
		return api.invalid(errors.New("invalid timestamp"), parent.Header()), nil
	}
	// Another corner case: if the node is in snap sync mode, but the CL client
	// tries to make it import a block. That should be denied as pushing something
	// into the database directly will conflict with the assumptions of snap sync
	// that it has an empty db that it can fill itself.
	if api.eth.SyncMode() != downloader.FullSync {
		return api.delayPayloadImport(block), nil
	}
	if !api.eth.BlockChain().HasBlockAndState(block.ParentHash(), block.NumberU64()-1) {
		api.remoteBlocks.put(block.Hash(), block.Header())
		log.Warn("State not available, ignoring new payload")
		return engine.PayloadStatusV1{Status: engine.ACCEPTED}, nil
	}
	log.Trace("Inserting block without sethead", "hash", block.Hash(), "number", block.Number())
	proofs, err := api.eth.BlockChain().InsertBlockWithoutSetHead(block, witness)
	if err != nil {
		log.Warn("NewPayload: inserting block failed", "error", err)

		api.invalidLock.Lock()
		api.invalidBlocksHits[block.Hash()] = 1
		api.invalidTipsets[block.Hash()] = block.Header()
		api.invalidLock.Unlock()

		return api.invalid(err, parent.Header()), nil
	}
	hash := block.Hash()

	// If witness collection was requested, inject that into the result too
	var ow *hexutil.Bytes
	if proofs != nil {
		ow = new(hexutil.Bytes)
		*ow, _ = rlp.EncodeToBytes(proofs)
	}
	return engine.PayloadStatusV1{Status: engine.VALID, Witness: ow, LatestValidHash: &hash}, nil
}

func (api *ConsensusAPI) executeStatelessPayload(params engine.ExecutableData, versionedHashes []common.Hash, beaconRoot *common.Hash, requests [][]byte, opaqueWitness hexutil.Bytes) (engine.StatelessPayloadStatusV1, error) {
	log.Trace("Engine API request received", "method", "ExecuteStatelessPayload", "number", params.Number, "hash", params.BlockHash)

	block, err := engine.ExecutableDataToBlockNoHash(params, versionedHashes, beaconRoot, requests)
	if err != nil {
		bgu := "nil"
		if params.BlobGasUsed != nil {
			bgu = strconv.Itoa(int(*params.BlobGasUsed))
		}
		ebg := "nil"
		if params.ExcessBlobGas != nil {
			ebg = strconv.Itoa(int(*params.ExcessBlobGas))
		}
		log.Warn("Invalid ExecuteStatelessPayload params",
			"params.Number", params.Number,
			"params.ParentHash", params.ParentHash,
			"params.BlockHash", params.BlockHash,
			"params.StateRoot", params.StateRoot,
			"params.FeeRecipient", params.FeeRecipient,
			"params.LogsBloom", common.PrettyBytes(params.LogsBloom),
			"params.Random", params.Random,
			"params.GasLimit", params.GasLimit,
			"params.GasUsed", params.GasUsed,
			"params.Timestamp", params.Timestamp,
			"params.ExtraData", common.PrettyBytes(params.ExtraData),
			"params.BaseFeePerGas", params.BaseFeePerGas,
			"params.BlobGasUsed", bgu,
			"params.ExcessBlobGas", ebg,
			"len(params.Transactions)", len(params.Transactions),
			"len(params.Withdrawals)", len(params.Withdrawals),
			"beaconRoot", beaconRoot,
			"len(requests)", len(requests),
			"error", err)
		errorMsg := err.Error()
		return engine.StatelessPayloadStatusV1{Status: engine.INVALID, ValidationError: &errorMsg}, nil
	}
	witness := new(stateless.Witness)
	if err := rlp.DecodeBytes(opaqueWitness, witness); err != nil {
		log.Warn("Invalid ExecuteStatelessPayload witness", "err", err)
		errorMsg := err.Error()
		return engine.StatelessPayloadStatusV1{Status: engine.INVALID, ValidationError: &errorMsg}, nil
	}
	// Stash away the last update to warn the user if the beacon client goes offline
	api.lastNewPayloadLock.Lock()
	api.lastNewPayloadUpdate = time.Now()
	api.lastNewPayloadLock.Unlock()

	log.Trace("Executing block statelessly", "number", block.Number(), "hash", params.BlockHash)
	stateRoot, receiptRoot, err := core.ExecuteStateless(api.eth.BlockChain().Config(), block, witness)
	if err != nil {
		log.Warn("ExecuteStatelessPayload: execution failed", "err", err)
		errorMsg := err.Error()
		return engine.StatelessPayloadStatusV1{Status: engine.INVALID, ValidationError: &errorMsg}, nil
	}
	return engine.StatelessPayloadStatusV1{Status: engine.VALID, StateRoot: stateRoot, ReceiptsRoot: receiptRoot}, nil
}

// delayPayloadImport stashes the given block away for import at a later time,
// either via a forkchoice update or a sync extension. This method is meant to
// be called by the newpayload command when the block seems to be ok, but some
// prerequisite prevents it from being processed (e.g. no parent, or snap sync).
func (api *ConsensusAPI) delayPayloadImport(block *types.Block) engine.PayloadStatusV1 {
	// Sanity check that this block's parent is not on a previously invalidated
	// chain. If it is, mark the block as invalid too.
	if res := api.checkInvalidAncestor(block.ParentHash(), block.Hash()); res != nil {
		return *res
	}
	// Stash the block away for a potential forced forkchoice update to it
	// at a later time.
	api.remoteBlocks.put(block.Hash(), block.Header())

	// Although we don't want to trigger a sync, if there is one already in
	// progress, try to extend it with the current payload request to relieve
	// some strain from the forkchoice update.
	err := api.eth.Downloader().BeaconExtend(api.eth.SyncMode(), block.Header())
	if err == nil {
		log.Debug("Payload accepted for sync extension", "number", block.NumberU64(), "hash", block.Hash())
		return engine.PayloadStatusV1{Status: engine.SYNCING}
	}
	// Either no beacon sync was started yet, or it rejected the delivered
	// payload as non-integratable on top of the existing sync. We'll just
	// have to rely on the beacon client to forcefully update the head with
	// a forkchoice update request.
	if api.eth.SyncMode() == downloader.FullSync {
		// In full sync mode, failure to import a well-formed block can only mean
		// that the parent state is missing and the syncer rejected extending the
		// current cycle with the new payload.
		log.Warn("Ignoring payload with missing parent", "number", block.NumberU64(), "hash", block.Hash(), "parent", block.ParentHash(), "reason", err)
	} else {
		// In non-full sync mode (i.e. snap sync) all payloads are rejected until
		// snap sync terminates as snap sync relies on direct database injections
		// and cannot afford concurrent out-if-band modifications via imports.
		log.Warn("Ignoring payload while snap syncing", "number", block.NumberU64(), "hash", block.Hash(), "reason", err)
	}
	return engine.PayloadStatusV1{Status: engine.SYNCING}
}

// setInvalidAncestor is a callback for the downloader to notify us if a bad block
// is encountered during the async sync.
func (api *ConsensusAPI) setInvalidAncestor(invalid *types.Header, origin *types.Header) {
	api.invalidLock.Lock()
	defer api.invalidLock.Unlock()

	api.invalidTipsets[origin.Hash()] = invalid
	api.invalidBlocksHits[invalid.Hash()]++
}

// checkInvalidAncestor checks whether the specified chain end links to a known
// bad ancestor. If yes, it constructs the payload failure response to return.
func (api *ConsensusAPI) checkInvalidAncestor(check common.Hash, head common.Hash) *engine.PayloadStatusV1 {
	api.invalidLock.Lock()
	defer api.invalidLock.Unlock()

	// If the hash to check is unknown, return valid
	invalid, ok := api.invalidTipsets[check]
	if !ok {
		return nil
	}
	// If the bad hash was hit too many times, evict it and try to reprocess in
	// the hopes that we have a data race that we can exit out of.
	badHash := invalid.Hash()

	api.invalidBlocksHits[badHash]++
	if api.invalidBlocksHits[badHash] >= invalidBlockHitEviction {
		log.Warn("Too many bad block import attempt, trying", "number", invalid.Number, "hash", badHash)
		delete(api.invalidBlocksHits, badHash)

		for descendant, badHeader := range api.invalidTipsets {
			if badHeader.Hash() == badHash {
				delete(api.invalidTipsets, descendant)
			}
		}
		return nil
	}
	// Not too many failures yet, mark the head of the invalid chain as invalid
	if check != head {
		log.Warn("Marked new chain head as invalid", "hash", head, "badnumber", invalid.Number, "badhash", badHash)
		for len(api.invalidTipsets) >= invalidTipsetsCap {
			for key := range api.invalidTipsets {
				delete(api.invalidTipsets, key)
				break
			}
		}
		api.invalidTipsets[head] = invalid
	}
	// If the last valid hash is the terminal pow block, return 0x0 for latest valid hash
	lastValid := &invalid.ParentHash
	if header := api.eth.BlockChain().GetHeader(invalid.ParentHash, invalid.Number.Uint64()-1); header != nil && header.Difficulty.Sign() != 0 {
		lastValid = &common.Hash{}
	}
	failure := "links to previously rejected block"
	return &engine.PayloadStatusV1{
		Status:          engine.INVALID,
		LatestValidHash: lastValid,
		ValidationError: &failure,
	}
}

// invalid returns a response "INVALID" with the latest valid hash supplied by latest.
func (api *ConsensusAPI) invalid(err error, latestValid *types.Header) engine.PayloadStatusV1 {
	var currentHash *common.Hash
	if latestValid != nil {
		if latestValid.Difficulty.BitLen() != 0 {
			// Set latest valid hash to 0x0 if parent is PoW block
			currentHash = &common.Hash{}
		} else {
			// Otherwise set latest valid hash to parent hash
			h := latestValid.Hash()
			currentHash = &h
		}
	}
	errorMsg := err.Error()
	return engine.PayloadStatusV1{Status: engine.INVALID, LatestValidHash: currentHash, ValidationError: &errorMsg}
}

// heartbeat loops indefinitely, and checks if there have been beacon client updates
// received in the last while. If not - or if they but strange ones - it warns the
// user that something might be off with their consensus node.
//
// TODO(karalabe): Spin this goroutine down somehow
func (api *ConsensusAPI) heartbeat() {
	// Sleep a bit on startup since there's obviously no beacon client yet
	// attached, so no need to print scary warnings to the user.
	time.Sleep(beaconUpdateStartupTimeout)

	// If the network is not yet merged/merging, don't bother continuing.
	if api.eth.BlockChain().Config().TerminalTotalDifficulty == nil {
		return
	}

	var offlineLogged time.Time

	for {
		// Sleep a bit and retrieve the last known consensus updates
		time.Sleep(5 * time.Second)

		api.lastTransitionLock.Lock()
		lastTransitionUpdate := api.lastTransitionUpdate
		api.lastTransitionLock.Unlock()

		api.lastForkchoiceLock.Lock()
		lastForkchoiceUpdate := api.lastForkchoiceUpdate
		api.lastForkchoiceLock.Unlock()

		api.lastNewPayloadLock.Lock()
		lastNewPayloadUpdate := api.lastNewPayloadUpdate
		api.lastNewPayloadLock.Unlock()

		// If there have been no updates for the past while, warn the user
		// that the beacon client is probably offline
		if time.Since(lastForkchoiceUpdate) <= beaconUpdateConsensusTimeout || time.Since(lastNewPayloadUpdate) <= beaconUpdateConsensusTimeout {
			offlineLogged = time.Time{}
			continue
		}
		if time.Since(offlineLogged) > beaconUpdateWarnFrequency {
			if lastForkchoiceUpdate.IsZero() && lastNewPayloadUpdate.IsZero() {
				if lastTransitionUpdate.IsZero() {
					log.Warn("Post-merge network, but no beacon client seen. Please launch one to follow the chain!")
				} else {
					log.Warn("Beacon client online, but never received consensus updates. Please ensure your beacon client is operational to follow the chain!")
				}
			} else {
				log.Warn("Beacon client online, but no consensus updates received in a while. Please fix your beacon client to follow the chain!")
			}
			offlineLogged = time.Now()
		}
		continue
	}
}

// ExchangeCapabilities returns the current methods provided by this node.
func (api *ConsensusAPI) ExchangeCapabilities([]string) []string {
	return caps
}

// GetClientVersionV1 exchanges client version data of this node.
func (api *ConsensusAPI) GetClientVersionV1(info engine.ClientVersionV1) []engine.ClientVersionV1 {
	log.Trace("Engine API request received", "method", "GetClientVersionV1", "info", info.String())
	commit := make([]byte, 4)
	if vcs, ok := version.VCS(); ok {
		commit = common.FromHex(vcs.Commit)[0:4]
	}
	return []engine.ClientVersionV1{
		{
			Code:    engine.ClientCode,
			Name:    engine.ClientName,
			Version: params.VersionWithMeta,
			Commit:  hexutil.Encode(commit),
		},
	}
}

// GetPayloadBodiesByHashV1 implements engine_getPayloadBodiesByHashV1 which allows for retrieval of a list
// of block bodies by the engine api.
func (api *ConsensusAPI) GetPayloadBodiesByHashV1(hashes []common.Hash) []*engine.ExecutionPayloadBody {
	bodies := make([]*engine.ExecutionPayloadBody, len(hashes))
	for i, hash := range hashes {
		block := api.eth.BlockChain().GetBlockByHash(hash)
<<<<<<< HEAD
		body := getBody(block)
		// Nil out the V2 values, clients should know to not request V1 objects
		// after Prague.
		if body != nil {
			body.Deposits = nil
			body.WithdrawalRequests = nil
			bodies[i] = body
		}
=======
		bodies[i] = getBody(block)
>>>>>>> ffbc77ac
	}
	return bodies
}

// GetPayloadBodiesByHashV2 implements engine_getPayloadBodiesByHashV1 which allows for retrieval of a list
// of block bodies by the engine api.
func (api *ConsensusAPI) GetPayloadBodiesByHashV2(hashes []common.Hash) []*engine.ExecutionPayloadBody {
	bodies := make([]*engine.ExecutionPayloadBody, len(hashes))
	for i, hash := range hashes {
		block := api.eth.BlockChain().GetBlockByHash(hash)
		bodies[i] = getBody(block)
	}
	return bodies
}

// GetPayloadBodiesByRangeV1 implements engine_getPayloadBodiesByRangeV1 which allows for retrieval of a range
// of block bodies by the engine api.
func (api *ConsensusAPI) GetPayloadBodiesByRangeV1(start, count hexutil.Uint64) ([]*engine.ExecutionPayloadBody, error) {
<<<<<<< HEAD
	bodies, err := api.getBodiesByRange(start, count)
	if err != nil {
		return nil, err
	}
	// Nil out the V2 values, clients should know to not request V1 objects
	// after Prague.
	for i := range bodies {
		if bodies[i] != nil {
			bodies[i].Deposits = nil
			bodies[i].WithdrawalRequests = nil
		}
	}
	return bodies, nil
=======
	return api.getBodiesByRange(start, count)
>>>>>>> ffbc77ac
}

// GetPayloadBodiesByRangeV2 implements engine_getPayloadBodiesByRangeV1 which allows for retrieval of a range
// of block bodies by the engine api.
func (api *ConsensusAPI) GetPayloadBodiesByRangeV2(start, count hexutil.Uint64) ([]*engine.ExecutionPayloadBody, error) {
	return api.getBodiesByRange(start, count)
}

func (api *ConsensusAPI) getBodiesByRange(start, count hexutil.Uint64) ([]*engine.ExecutionPayloadBody, error) {
	if start == 0 || count == 0 {
		return nil, engine.InvalidParams.With(fmt.Errorf("invalid start or count, start: %v count: %v", start, count))
	}
	if count > 1024 {
		return nil, engine.TooLargeRequest.With(fmt.Errorf("requested count too large: %v", count))
	}
	// limit count up until current
	current := api.eth.BlockChain().CurrentBlock().Number.Uint64()
	last := uint64(start) + uint64(count) - 1
	if last > current {
		last = current
	}
	bodies := make([]*engine.ExecutionPayloadBody, 0, uint64(count))
	for i := uint64(start); i <= last; i++ {
		block := api.eth.BlockChain().GetBlockByNumber(i)
		bodies = append(bodies, getBody(block))
	}
	return bodies, nil
}

func getBody(block *types.Block) *engine.ExecutionPayloadBody {
	if block == nil {
		return nil
	}

<<<<<<< HEAD
	var (
		body               = block.Body()
		txs                = make([]hexutil.Bytes, len(body.Transactions))
		withdrawals        = body.Withdrawals
		depositRequests    types.Deposits
		withdrawalRequests types.WithdrawalRequests
	)
=======
	var result engine.ExecutionPayloadBody
>>>>>>> ffbc77ac

	result.TransactionData = make([]hexutil.Bytes, len(block.Transactions()))
	for j, tx := range block.Transactions() {
		result.TransactionData[j], _ = tx.MarshalBinary()
	}

	// Post-shanghai withdrawals MUST be set to empty slice instead of nil
	result.Withdrawals = block.Withdrawals()
	if block.Withdrawals() == nil && block.Header().WithdrawalsHash != nil {
		result.Withdrawals = []*types.Withdrawal{}
	}

<<<<<<< HEAD
	if block.Header().RequestsHash != nil {
		// TODO: this isn't future proof because we can't determine if a request
		// type has activated yet or if there are just no requests of that type from
		// only the block.
		depositRequests = make(types.Deposits, 0)
		withdrawalRequests = make(types.WithdrawalRequests, 0)
		for _, req := range block.Requests() {
			switch v := req.Inner().(type) {
			case *types.Deposit:
				depositRequests = append(depositRequests, v)
			case *types.WithdrawalRequest:
				withdrawalRequests = append(withdrawalRequests, v)
			}
		}
	}
	return &engine.ExecutionPayloadBody{
		TransactionData:    txs,
		Withdrawals:        withdrawals,
		Deposits:           depositRequests,
		WithdrawalRequests: withdrawalRequests,
	}
=======
	return &result
>>>>>>> ffbc77ac
}<|MERGE_RESOLUTION|>--- conflicted
+++ resolved
@@ -1185,18 +1185,7 @@
 	bodies := make([]*engine.ExecutionPayloadBody, len(hashes))
 	for i, hash := range hashes {
 		block := api.eth.BlockChain().GetBlockByHash(hash)
-<<<<<<< HEAD
-		body := getBody(block)
-		// Nil out the V2 values, clients should know to not request V1 objects
-		// after Prague.
-		if body != nil {
-			body.Deposits = nil
-			body.WithdrawalRequests = nil
-			bodies[i] = body
-		}
-=======
 		bodies[i] = getBody(block)
->>>>>>> ffbc77ac
 	}
 	return bodies
 }
@@ -1215,23 +1204,7 @@
 // GetPayloadBodiesByRangeV1 implements engine_getPayloadBodiesByRangeV1 which allows for retrieval of a range
 // of block bodies by the engine api.
 func (api *ConsensusAPI) GetPayloadBodiesByRangeV1(start, count hexutil.Uint64) ([]*engine.ExecutionPayloadBody, error) {
-<<<<<<< HEAD
-	bodies, err := api.getBodiesByRange(start, count)
-	if err != nil {
-		return nil, err
-	}
-	// Nil out the V2 values, clients should know to not request V1 objects
-	// after Prague.
-	for i := range bodies {
-		if bodies[i] != nil {
-			bodies[i].Deposits = nil
-			bodies[i].WithdrawalRequests = nil
-		}
-	}
-	return bodies, nil
-=======
 	return api.getBodiesByRange(start, count)
->>>>>>> ffbc77ac
 }
 
 // GetPayloadBodiesByRangeV2 implements engine_getPayloadBodiesByRangeV1 which allows for retrieval of a range
@@ -1266,17 +1239,7 @@
 		return nil
 	}
 
-<<<<<<< HEAD
-	var (
-		body               = block.Body()
-		txs                = make([]hexutil.Bytes, len(body.Transactions))
-		withdrawals        = body.Withdrawals
-		depositRequests    types.Deposits
-		withdrawalRequests types.WithdrawalRequests
-	)
-=======
 	var result engine.ExecutionPayloadBody
->>>>>>> ffbc77ac
 
 	result.TransactionData = make([]hexutil.Bytes, len(block.Transactions()))
 	for j, tx := range block.Transactions() {
@@ -1289,29 +1252,5 @@
 		result.Withdrawals = []*types.Withdrawal{}
 	}
 
-<<<<<<< HEAD
-	if block.Header().RequestsHash != nil {
-		// TODO: this isn't future proof because we can't determine if a request
-		// type has activated yet or if there are just no requests of that type from
-		// only the block.
-		depositRequests = make(types.Deposits, 0)
-		withdrawalRequests = make(types.WithdrawalRequests, 0)
-		for _, req := range block.Requests() {
-			switch v := req.Inner().(type) {
-			case *types.Deposit:
-				depositRequests = append(depositRequests, v)
-			case *types.WithdrawalRequest:
-				withdrawalRequests = append(withdrawalRequests, v)
-			}
-		}
-	}
-	return &engine.ExecutionPayloadBody{
-		TransactionData:    txs,
-		Withdrawals:        withdrawals,
-		Deposits:           depositRequests,
-		WithdrawalRequests: withdrawalRequests,
-	}
-=======
 	return &result
->>>>>>> ffbc77ac
 }