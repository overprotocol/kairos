--- conflicted
+++ resolved
@@ -240,14 +240,6 @@
 		vmenv := vm.NewEVM(context, vm.TxContext{}, statedb, eth.blockchain.Config(), vm.Config{})
 		core.ProcessBeaconBlockRoot(*beaconRoot, vmenv, statedb)
 	}
-<<<<<<< HEAD
-	// If prague hardfork, insert parent block hash in the state as per EIP-2935.
-	if eth.blockchain.Config().IsPrague(block.Number(), block.Time()) {
-		context := core.NewEVMBlockContext(block.Header(), eth.blockchain, nil)
-		vmenv := vm.NewEVM(context, vm.TxContext{}, statedb, eth.blockchain.Config(), vm.Config{})
-		core.ProcessParentBlockHash(block.ParentHash(), vmenv, statedb)
-	}
-=======
 	// Disable EIP-2935
 	//// If prague hardfork, insert parent block hash in the state as per EIP-2935.
 	//if eth.blockchain.Config().IsPrague(block.Number(), block.Time()) {
@@ -255,7 +247,6 @@
 	//	vmenv := vm.NewEVM(context, vm.TxContext{}, statedb, eth.blockchain.Config(), vm.Config{})
 	//	core.ProcessParentBlockHash(block.ParentHash(), vmenv, statedb)
 	//}
->>>>>>> 7f771528
 	if txIndex == 0 && len(block.Transactions()) == 0 {
 		return nil, vm.BlockContext{}, statedb, release, nil
 	}
