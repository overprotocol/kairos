--- conflicted
+++ resolved
@@ -925,11 +925,7 @@
 	genesis := &core.Genesis{
 		Config: params.TestChainConfig,
 		Alloc: types.GenesisAlloc{
-<<<<<<< HEAD
 			accounts[0].addr: {Balance: big.NewInt(params.Ether)},
-=======
-			accounts[0].addr: {Balance: new(big.Int).Mul(big.NewInt(params.Ether), big.NewInt(10))},
->>>>>>> 7f771528
 			accounts[1].addr: {Balance: big.NewInt(params.Ether)},
 			accounts[2].addr: {Balance: big.NewInt(params.Ether)},
 		},
