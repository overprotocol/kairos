// Copyright 2021 The go-ethereum Authors
// This file is part of the go-ethereum library.
//
// The go-ethereum library is free software: you can redistribute it and/or modify
// it under the terms of the GNU Lesser General Public License as published by
// the Free Software Foundation, either version 3 of the License, or
// (at your option) any later version.
//
// The go-ethereum library is distributed in the hope that it will be useful,
// but WITHOUT ANY WARRANTY; without even the implied warranty of
// MERCHANTABILITY or FITNESS FOR A PARTICULAR PURPOSE. See the
// GNU Lesser General Public License for more details.
//
// You should have received a copy of the GNU Lesser General Public License
// along with the go-ethereum library. If not, see <http://www.gnu.org/licenses/>.

package tracetest

import (
	"encoding/json"
	"fmt"
	"math/big"
	"os"
	"path/filepath"
	"strings"
	"testing"

	"github.com/ethereum/go-ethereum/common"
	"github.com/ethereum/go-ethereum/common/hexutil"
	"github.com/ethereum/go-ethereum/core"
	"github.com/ethereum/go-ethereum/core/rawdb"
	"github.com/ethereum/go-ethereum/core/state"
	"github.com/ethereum/go-ethereum/core/types"
	"github.com/ethereum/go-ethereum/core/vm"
	"github.com/ethereum/go-ethereum/crypto"
	"github.com/ethereum/go-ethereum/eth/tracers"
	"github.com/ethereum/go-ethereum/params"
	"github.com/ethereum/go-ethereum/tests"
)

// callLog is the result of LOG opCode
type callLog struct {
	Address  common.Address `json:"address"`
	Topics   []common.Hash  `json:"topics"`
	Data     hexutil.Bytes  `json:"data"`
	Position hexutil.Uint   `json:"position"`
}

// callTrace is the result of a callTracer run.
type callTrace struct {
	From         common.Address  `json:"from"`
	Gas          *hexutil.Uint64 `json:"gas"`
	GasUsed      *hexutil.Uint64 `json:"gasUsed"`
	To           *common.Address `json:"to,omitempty"`
	Input        hexutil.Bytes   `json:"input"`
	Output       hexutil.Bytes   `json:"output,omitempty"`
	Error        string          `json:"error,omitempty"`
	RevertReason string          `json:"revertReason,omitempty"`
	Calls        []callTrace     `json:"calls,omitempty"`
	Logs         []callLog       `json:"logs,omitempty"`
	Value        *hexutil.Big    `json:"value,omitempty"`
	// Gencodec adds overridden fields at the end
	Type string `json:"type"`
}

// callTracerTest defines a single test to check the call tracer against.
type callTracerTest struct {
	Genesis      *core.Genesis   `json:"genesis"`
	Context      *callContext    `json:"context"`
	Input        string          `json:"input"`
	TracerConfig json.RawMessage `json:"tracerConfig"`
	Result       *callTrace      `json:"result"`
}

// Iterates over all the input-output datasets in the tracer test harness and
// runs the JavaScript tracers against them.
func TestCallTracerLegacy(t *testing.T) {
	testCallTracer("callTracerLegacy", "call_tracer_legacy", t)
}

func TestCallTracerNative(t *testing.T) {
	testCallTracer("callTracer", "call_tracer", t)
}

func TestCallTracerNativeWithLog(t *testing.T) {
	testCallTracer("callTracer", "call_tracer_withLog", t)
}

func testCallTracer(tracerName string, dirPath string, t *testing.T) {
	isLegacy := strings.HasSuffix(dirPath, "_legacy")
	files, err := os.ReadDir(filepath.Join("testdata", dirPath))
	if err != nil {
		t.Fatalf("failed to retrieve tracer test suite: %v", err)
	}
	for _, file := range files {
		if !strings.HasSuffix(file.Name(), ".json") {
			continue
		}
		t.Run(camel(strings.TrimSuffix(file.Name(), ".json")), func(t *testing.T) {
			t.Parallel()

			var (
				test = new(callTracerTest)
				tx   = new(types.Transaction)
			)
			// Call tracer test found, read if from disk
			if blob, err := os.ReadFile(filepath.Join("testdata", dirPath, file.Name())); err != nil {
				t.Fatalf("failed to read testcase: %v", err)
			} else if err := json.Unmarshal(blob, test); err != nil {
				t.Fatalf("failed to parse testcase: %v", err)
			}
			if err := tx.UnmarshalBinary(common.FromHex(test.Input)); err != nil {
				t.Fatalf("failed to parse testcase input: %v", err)
			}
			// Configure a blockchain with the given prestate
			var (
				signer  = types.MakeSigner(test.Genesis.Config, new(big.Int).SetUint64(uint64(test.Context.Number)), uint64(test.Context.Time))
				context = test.Context.toBlockContext(test.Genesis)
<<<<<<< HEAD
				st      = tests.MakePreState(rawdb.NewMemoryDatabase(), test.Genesis.Alloc, false, rawdb.HashScheme)
			)
			st.Close()
=======
				state   = tests.MakePreState(rawdb.NewMemoryDatabase(), test.Genesis.Alloc, false, rawdb.HashScheme)
			)
			state.Close()
>>>>>>> 7f771528

			tracer, err := tracers.DefaultDirectory.New(tracerName, new(tracers.Context), test.TracerConfig, test.Genesis.Config)
			if err != nil {
				t.Fatalf("failed to create call tracer: %v", err)
			}
<<<<<<< HEAD
			logState := vm.StateDB(st.StateDB)
			if tracer.Hooks != nil {
				logState = state.NewHookedState(st.StateDB, tracer.Hooks)
			}
=======

			state.StateDB.SetLogger(tracer.Hooks)
>>>>>>> 7f771528
			msg, err := core.TransactionToMessage(tx, signer, context.BaseFee)
			if err != nil {
				t.Fatalf("failed to prepare transaction for tracing: %v", err)
			}
<<<<<<< HEAD
			evm := vm.NewEVM(context, core.NewEVMTxContext(msg), logState, test.Genesis.Config, vm.Config{Tracer: tracer.Hooks})
=======
			evm := vm.NewEVM(context, core.NewEVMTxContext(msg), state.StateDB, test.Genesis.Config, vm.Config{Tracer: tracer.Hooks})
>>>>>>> 7f771528
			tracer.OnTxStart(evm.GetVMContext(), tx, msg.From)
			vmRet, err := core.ApplyMessage(evm, msg, new(core.GasPool).AddGas(tx.Gas()))
			if err != nil {
				t.Fatalf("failed to execute transaction: %v", err)
			}
			tracer.OnTxEnd(&types.Receipt{GasUsed: vmRet.UsedGas}, nil)
			// Retrieve the trace result and compare against the expected.
			res, err := tracer.GetResult()
			if err != nil {
				t.Fatalf("failed to retrieve trace result: %v", err)
			}
			// The legacy javascript calltracer marshals json in js, which
			// is not deterministic (as opposed to the golang json encoder).
			if isLegacy {
				// This is a tweak to make it deterministic. Can be removed when
				// we remove the legacy tracer.
				var x callTrace
				json.Unmarshal(res, &x)
				res, _ = json.Marshal(x)
			}
			want, err := json.Marshal(test.Result)
			if err != nil {
				t.Fatalf("failed to marshal test: %v", err)
			}
			if string(want) != string(res) {
				t.Fatalf("trace mismatch\n have: %v\n want: %v\n", string(res), string(want))
			}
			// Sanity check: compare top call's gas used against vm result
			type simpleResult struct {
				GasUsed hexutil.Uint64
			}
			var topCall simpleResult
			if err := json.Unmarshal(res, &topCall); err != nil {
				t.Fatalf("failed to unmarshal top calls gasUsed: %v", err)
			}
			if uint64(topCall.GasUsed) != vmRet.UsedGas {
				t.Fatalf("top call has invalid gasUsed. have: %d want: %d", topCall.GasUsed, vmRet.UsedGas)
			}
		})
	}
}

func BenchmarkTracers(b *testing.B) {
	files, err := os.ReadDir(filepath.Join("testdata", "call_tracer"))
	if err != nil {
		b.Fatalf("failed to retrieve tracer test suite: %v", err)
	}
	for _, file := range files {
		if !strings.HasSuffix(file.Name(), ".json") {
			continue
		}
		b.Run(camel(strings.TrimSuffix(file.Name(), ".json")), func(b *testing.B) {
			blob, err := os.ReadFile(filepath.Join("testdata", "call_tracer", file.Name()))
			if err != nil {
				b.Fatalf("failed to read testcase: %v", err)
			}
			test := new(callTracerTest)
			if err := json.Unmarshal(blob, test); err != nil {
				b.Fatalf("failed to parse testcase: %v", err)
			}
			benchTracer("callTracer", test, b)
		})
	}
}

func benchTracer(tracerName string, test *callTracerTest, b *testing.B) {
	// Configure a blockchain with the given prestate
	tx := new(types.Transaction)
	if err := tx.UnmarshalBinary(common.FromHex(test.Input)); err != nil {
		b.Fatalf("failed to parse testcase input: %v", err)
	}
	signer := types.MakeSigner(test.Genesis.Config, new(big.Int).SetUint64(uint64(test.Context.Number)), uint64(test.Context.Time))
	origin, _ := signer.Sender(tx)
	txContext := vm.TxContext{
		Origin:   origin,
		GasPrice: tx.GasPrice(),
	}
	context := test.Context.toBlockContext(test.Genesis)
	msg, err := core.TransactionToMessage(tx, signer, context.BaseFee)
	if err != nil {
		b.Fatalf("failed to prepare transaction for tracing: %v", err)
	}
<<<<<<< HEAD
=======
	msg, err := core.TransactionToMessage(tx, signer, context.BaseFee)
	if err != nil {
		b.Fatalf("failed to prepare transaction for tracing: %v", err)
	}
>>>>>>> 7f771528
	state := tests.MakePreState(rawdb.NewMemoryDatabase(), test.Genesis.Alloc, false, rawdb.HashScheme)
	defer state.Close()

	b.ReportAllocs()
	b.ResetTimer()
	for i := 0; i < b.N; i++ {
		tracer, err := tracers.DefaultDirectory.New(tracerName, new(tracers.Context), nil, test.Genesis.Config)
		if err != nil {
			b.Fatalf("failed to create call tracer: %v", err)
		}
		evm := vm.NewEVM(context, txContext, state.StateDB, test.Genesis.Config, vm.Config{Tracer: tracer.Hooks})
		snap := state.StateDB.Snapshot()
		st := core.NewStateTransition(evm, msg, new(core.GasPool).AddGas(tx.Gas()))
		if _, err = st.TransitionDb(); err != nil {
			b.Fatalf("failed to execute transaction: %v", err)
		}
		if _, err = tracer.GetResult(); err != nil {
			b.Fatal(err)
		}
		state.StateDB.RevertToSnapshot(snap)
	}
}

func TestInternals(t *testing.T) {
	var (
		config    = params.MainnetChainConfig
		to        = common.HexToAddress("0x00000000000000000000000000000000deadbeef")
		originHex = "0x71562b71999873db5b286df957af199ec94617f7"
		origin    = common.HexToAddress(originHex)
		signer    = types.LatestSigner(config)
		key, _    = crypto.HexToECDSA("b71c71a67e1177ad4e901695e1b4b9ee17ae16c6668d313eac2f96dbcda3f291")
		context   = vm.BlockContext{
			CanTransfer: core.CanTransfer,
			Transfer:    core.Transfer,
			Coinbase:    common.Address{},
			BlockNumber: new(big.Int).SetUint64(8000000),
			Time:        5,
			Difficulty:  big.NewInt(0x30000),
			GasLimit:    uint64(6000000),
			BaseFee:     new(big.Int),
		}
	)
	mkTracer := func(name string, cfg json.RawMessage) *tracers.Tracer {
		tr, err := tracers.DefaultDirectory.New(name, nil, cfg, config)
		if err != nil {
			t.Fatalf("failed to create call tracer: %v", err)
		}
		return tr
	}

	for _, tc := range []struct {
		name   string
		code   []byte
		tracer *tracers.Tracer
		want   string
	}{
		{
			// TestZeroValueToNotExitCall tests the calltracer(s) on the following:
			// Tx to A, A calls B with zero value. B does not already exist.
			// Expected: that enter/exit is invoked and the inner call is shown in the result
			name: "ZeroValueToNotExitCall",
			code: []byte{
				byte(vm.PUSH1), 0x0, byte(vm.DUP1), byte(vm.DUP1), byte(vm.DUP1), // in and outs zero
				byte(vm.DUP1), byte(vm.PUSH1), 0xff, byte(vm.GAS), // value=0,address=0xff, gas=GAS
				byte(vm.CALL),
			},
			tracer: mkTracer("callTracer", nil),
<<<<<<< HEAD
			want:   fmt.Sprintf(`{"from":"%s","gas":"0x13880","gasUsed":"0x54d8","to":"0x00000000000000000000000000000000deadbeef","input":"0x","calls":[{"from":"0x00000000000000000000000000000000deadbeef","gas":"0xe01a","gasUsed":"0x0","to":"0x00000000000000000000000000000000000000ff","input":"0x","value":"0x0","type":"CALL"}],"value":"0x0","type":"CALL"}`, originHex),
=======
			want:   fmt.Sprintf(`{"from":"%s","gas":"0x13880","gasUsed":"0x5c44","to":"0x00000000000000000000000000000000deadbeef","input":"0x","calls":[{"from":"0x00000000000000000000000000000000deadbeef","gas":"0xd8cc","gasUsed":"0x0","to":"0x00000000000000000000000000000000000000ff","input":"0x","value":"0x0","type":"CALL"}],"value":"0x0","type":"CALL"}`, originHex),
>>>>>>> 7f771528
		},
		{
			name:   "Stack depletion in LOG0",
			code:   []byte{byte(vm.LOG3)},
			tracer: mkTracer("callTracer", json.RawMessage(`{ "withLog": true }`)),
			want:   fmt.Sprintf(`{"from":"%s","gas":"0x13880","gasUsed":"0x13880","to":"0x00000000000000000000000000000000deadbeef","input":"0x","error":"stack underflow (0 \u003c=\u003e 5)","value":"0x0","type":"CALL"}`, originHex),
		},
		{
			name: "Mem expansion in LOG0",
			code: []byte{
				byte(vm.PUSH1), 0x1,
				byte(vm.PUSH1), 0x0,
				byte(vm.MSTORE),
				byte(vm.PUSH1), 0xff,
				byte(vm.PUSH1), 0x0,
				byte(vm.LOG0),
			},
			tracer: mkTracer("callTracer", json.RawMessage(`{ "withLog": true }`)),
			want:   fmt.Sprintf(`{"from":"%s","gas":"0x13880","gasUsed":"0x5b9e","to":"0x00000000000000000000000000000000deadbeef","input":"0x","logs":[{"address":"0x00000000000000000000000000000000deadbeef","topics":[],"data":"0x000000000000000000000000000000000000000000000000000000000000000100000000000000000000000000000000000000000000000000000000000000000000000000000000000000000000000000000000000000000000000000000000000000000000000000000000000000000000000000000000000000000000000000000000000000000000000000000000000000000000000000000000000000000000000000000000000000000000000000000000000000000000000000000000000000000000000000000000000000000000000000000000000000000000000000000000000000000000000000000000000000000000000000000000000000","position":"0x0"}],"value":"0x0","type":"CALL"}`, originHex),
		},
		{
			// Leads to OOM on the prestate tracer
			name: "Prestate-tracer - CREATE2 OOM",
			code: []byte{
				byte(vm.PUSH1), 0x1,
				byte(vm.PUSH1), 0x0,
				byte(vm.MSTORE),
				byte(vm.PUSH1), 0x1,
				byte(vm.PUSH5), 0xff, 0xff, 0xff, 0xff, 0xff,
				byte(vm.PUSH1), 0x1,
				byte(vm.PUSH1), 0x0,
				byte(vm.CREATE2),
				byte(vm.PUSH1), 0xff,
				byte(vm.PUSH1), 0x0,
				byte(vm.LOG0),
			},
			tracer: mkTracer("prestateTracer", nil),
			want:   fmt.Sprintf(`{"0x0000000000000000000000000000000000000000":{"balance":"0x0"},"0x00000000000000000000000000000000deadbeef":{"balance":"0x0","code":"0x6001600052600164ffffffffff60016000f560ff6000a0"},"%s":{"balance":"0x1c6bf52634000"}}`, originHex),
		},
		{
			// CREATE2 which requires padding memory by prestate tracer
			name: "Prestate-tracer - CREATE2 Memory padding",
			code: []byte{
				byte(vm.PUSH1), 0x1,
				byte(vm.PUSH1), 0x0,
				byte(vm.MSTORE),
				byte(vm.PUSH1), 0x1,
				byte(vm.PUSH1), 0xff,
				byte(vm.PUSH1), 0x1,
				byte(vm.PUSH1), 0x0,
				byte(vm.CREATE2),
				byte(vm.PUSH1), 0xff,
				byte(vm.PUSH1), 0x0,
				byte(vm.LOG0),
			},
			tracer: mkTracer("prestateTracer", nil),
			want:   fmt.Sprintf(`{"0x0000000000000000000000000000000000000000":{"balance":"0x0"},"0x00000000000000000000000000000000deadbeef":{"balance":"0x0","code":"0x6001600052600160ff60016000f560ff6000a0"},"%s":{"balance":"0x1c6bf52634000"}}`, originHex),
		},
	} {
		t.Run(tc.name, func(t *testing.T) {
<<<<<<< HEAD
			st := tests.MakePreState(rawdb.NewMemoryDatabase(),
=======
			state := tests.MakePreState(rawdb.NewMemoryDatabase(),
>>>>>>> 7f771528
				types.GenesisAlloc{
					to: types.Account{
						Code: tc.code,
					},
					origin: types.Account{
						Balance: big.NewInt(500000000000000),
					},
				}, false, rawdb.HashScheme)
<<<<<<< HEAD
			defer st.Close()

			logState := vm.StateDB(st.StateDB)
			if hooks := tc.tracer.Hooks; hooks != nil {
				logState = state.NewHookedState(st.StateDB, hooks)
			}

			tx, err := types.SignNewTx(key, signer, &types.LegacyTx{
				To:       &to,
				Value:    big.NewInt(0),
				Gas:      80000,
				GasPrice: big.NewInt(1),
			})
			if err != nil {
				t.Fatalf("test %v: failed to sign transaction: %v", tc.name, err)
			}
			txContext := vm.TxContext{
				Origin:   origin,
				GasPrice: tx.GasPrice(),
			}
			evm := vm.NewEVM(context, txContext, logState, config, vm.Config{Tracer: tc.tracer.Hooks})
=======
			defer state.Close()
			state.StateDB.SetLogger(tc.tracer.Hooks)
			tx, err := types.SignNewTx(key, signer, &types.LegacyTx{
				To:       &to,
				Value:    big.NewInt(0),
				Gas:      80000,
				GasPrice: big.NewInt(1),
			})
			if err != nil {
				t.Fatalf("test %v: failed to sign transaction: %v", tc.name, err)
			}
			txContext := vm.TxContext{
				Origin:   origin,
				GasPrice: tx.GasPrice(),
			}
			evm := vm.NewEVM(context, txContext, state.StateDB, config, vm.Config{Tracer: tc.tracer.Hooks})
>>>>>>> 7f771528
			msg, err := core.TransactionToMessage(tx, signer, big.NewInt(0))
			if err != nil {
				t.Fatalf("test %v: failed to create message: %v", tc.name, err)
			}
			tc.tracer.OnTxStart(evm.GetVMContext(), tx, msg.From)
			vmRet, err := core.ApplyMessage(evm, msg, new(core.GasPool).AddGas(tx.Gas()))
			if err != nil {
				t.Fatalf("test %v: failed to execute transaction: %v", tc.name, err)
			}
			tc.tracer.OnTxEnd(&types.Receipt{GasUsed: vmRet.UsedGas}, nil)
			// Retrieve the trace result and compare against the expected
			res, err := tc.tracer.GetResult()
			if err != nil {
				t.Fatalf("test %v: failed to retrieve trace result: %v", tc.name, err)
			}
			if string(res) != tc.want {
				t.Errorf("test %v: trace mismatch\n have: %v\n want: %v\n", tc.name, string(res), tc.want)
			}
		})
	}
}<|MERGE_RESOLUTION|>--- conflicted
+++ resolved
@@ -116,38 +116,23 @@
 			var (
 				signer  = types.MakeSigner(test.Genesis.Config, new(big.Int).SetUint64(uint64(test.Context.Number)), uint64(test.Context.Time))
 				context = test.Context.toBlockContext(test.Genesis)
-<<<<<<< HEAD
 				st      = tests.MakePreState(rawdb.NewMemoryDatabase(), test.Genesis.Alloc, false, rawdb.HashScheme)
 			)
 			st.Close()
-=======
-				state   = tests.MakePreState(rawdb.NewMemoryDatabase(), test.Genesis.Alloc, false, rawdb.HashScheme)
-			)
-			state.Close()
->>>>>>> 7f771528
 
 			tracer, err := tracers.DefaultDirectory.New(tracerName, new(tracers.Context), test.TracerConfig, test.Genesis.Config)
 			if err != nil {
 				t.Fatalf("failed to create call tracer: %v", err)
 			}
-<<<<<<< HEAD
 			logState := vm.StateDB(st.StateDB)
 			if tracer.Hooks != nil {
 				logState = state.NewHookedState(st.StateDB, tracer.Hooks)
 			}
-=======
-
-			state.StateDB.SetLogger(tracer.Hooks)
->>>>>>> 7f771528
 			msg, err := core.TransactionToMessage(tx, signer, context.BaseFee)
 			if err != nil {
 				t.Fatalf("failed to prepare transaction for tracing: %v", err)
 			}
-<<<<<<< HEAD
 			evm := vm.NewEVM(context, core.NewEVMTxContext(msg), logState, test.Genesis.Config, vm.Config{Tracer: tracer.Hooks})
-=======
-			evm := vm.NewEVM(context, core.NewEVMTxContext(msg), state.StateDB, test.Genesis.Config, vm.Config{Tracer: tracer.Hooks})
->>>>>>> 7f771528
 			tracer.OnTxStart(evm.GetVMContext(), tx, msg.From)
 			vmRet, err := core.ApplyMessage(evm, msg, new(core.GasPool).AddGas(tx.Gas()))
 			if err != nil {
@@ -230,13 +215,6 @@
 	if err != nil {
 		b.Fatalf("failed to prepare transaction for tracing: %v", err)
 	}
-<<<<<<< HEAD
-=======
-	msg, err := core.TransactionToMessage(tx, signer, context.BaseFee)
-	if err != nil {
-		b.Fatalf("failed to prepare transaction for tracing: %v", err)
-	}
->>>>>>> 7f771528
 	state := tests.MakePreState(rawdb.NewMemoryDatabase(), test.Genesis.Alloc, false, rawdb.HashScheme)
 	defer state.Close()
 
@@ -304,11 +282,7 @@
 				byte(vm.CALL),
 			},
 			tracer: mkTracer("callTracer", nil),
-<<<<<<< HEAD
-			want:   fmt.Sprintf(`{"from":"%s","gas":"0x13880","gasUsed":"0x54d8","to":"0x00000000000000000000000000000000deadbeef","input":"0x","calls":[{"from":"0x00000000000000000000000000000000deadbeef","gas":"0xe01a","gasUsed":"0x0","to":"0x00000000000000000000000000000000000000ff","input":"0x","value":"0x0","type":"CALL"}],"value":"0x0","type":"CALL"}`, originHex),
-=======
 			want:   fmt.Sprintf(`{"from":"%s","gas":"0x13880","gasUsed":"0x5c44","to":"0x00000000000000000000000000000000deadbeef","input":"0x","calls":[{"from":"0x00000000000000000000000000000000deadbeef","gas":"0xd8cc","gasUsed":"0x0","to":"0x00000000000000000000000000000000000000ff","input":"0x","value":"0x0","type":"CALL"}],"value":"0x0","type":"CALL"}`, originHex),
->>>>>>> 7f771528
 		},
 		{
 			name:   "Stack depletion in LOG0",
@@ -369,11 +343,7 @@
 		},
 	} {
 		t.Run(tc.name, func(t *testing.T) {
-<<<<<<< HEAD
 			st := tests.MakePreState(rawdb.NewMemoryDatabase(),
-=======
-			state := tests.MakePreState(rawdb.NewMemoryDatabase(),
->>>>>>> 7f771528
 				types.GenesisAlloc{
 					to: types.Account{
 						Code: tc.code,
@@ -382,7 +352,6 @@
 						Balance: big.NewInt(500000000000000),
 					},
 				}, false, rawdb.HashScheme)
-<<<<<<< HEAD
 			defer st.Close()
 
 			logState := vm.StateDB(st.StateDB)
@@ -404,24 +373,6 @@
 				GasPrice: tx.GasPrice(),
 			}
 			evm := vm.NewEVM(context, txContext, logState, config, vm.Config{Tracer: tc.tracer.Hooks})
-=======
-			defer state.Close()
-			state.StateDB.SetLogger(tc.tracer.Hooks)
-			tx, err := types.SignNewTx(key, signer, &types.LegacyTx{
-				To:       &to,
-				Value:    big.NewInt(0),
-				Gas:      80000,
-				GasPrice: big.NewInt(1),
-			})
-			if err != nil {
-				t.Fatalf("test %v: failed to sign transaction: %v", tc.name, err)
-			}
-			txContext := vm.TxContext{
-				Origin:   origin,
-				GasPrice: tx.GasPrice(),
-			}
-			evm := vm.NewEVM(context, txContext, state.StateDB, config, vm.Config{Tracer: tc.tracer.Hooks})
->>>>>>> 7f771528
 			msg, err := core.TransactionToMessage(tx, signer, big.NewInt(0))
 			if err != nil {
 				t.Fatalf("test %v: failed to create message: %v", tc.name, err)
