--- conflicted
+++ resolved
@@ -90,19 +90,11 @@
 	SelfdestructRefundGas uint64 = 24000 // Refunded following a selfdestruct operation.
 	MemoryGas             uint64 = 3     // Times the address of the (highest referenced byte in memory + 1). NOTE: referencing happens on read, write and in instructions such as RETURN and CALL.
 
-<<<<<<< HEAD
-	TxDataNonZeroGasFrontier  uint64 = 68   // Per byte of data attached to a transaction that is not equal to zero. NOTE: Not payable on data of calls between transactions.
-	TxDataNonZeroGasEIP2028   uint64 = 16   // Per byte of non zero data attached to a transaction after EIP 2028 (part in Istanbul)
-	TxAccessListAddressGas    uint64 = 2400 // Per address specified in EIP 2930 access list
-	TxAccessListStorageKeyGas uint64 = 1900 // Per storage key specified in EIP 2930 access list
-	TxAuthTupleGas            uint64 = 2500 // Per auth tuple code specified in EIP-7702
-=======
 	TxDataNonZeroGasFrontier  uint64 = 68    // Per byte of data attached to a transaction that is not equal to zero. NOTE: Not payable on data of calls between transactions.
 	TxDataNonZeroGasEIP2028   uint64 = 16    // Per byte of non zero data attached to a transaction after EIP 2028 (part in Istanbul)
 	TxAccessListAddressGas    uint64 = 2400  // Per address specified in EIP 2930 access list
 	TxAccessListStorageKeyGas uint64 = 1900  // Per storage key specified in EIP 2930 access list
 	TxAuthTupleGas            uint64 = 12500 // Per auth tuple code specified in EIP-7702
->>>>>>> ffbc77ac
 
 	// These have been changed during the course of the chain
 	CallGasFrontier              uint64 = 40  // Once per CALL operation & message call transaction.
@@ -198,17 +190,8 @@
 	DurationLimit          = big.NewInt(13)     // The decision boundary on the blocktime duration used to determine whether difficulty should go up or not.
 )
 
-<<<<<<< HEAD
-	// BeaconRootsAddress is the address where historical beacon roots are stored as per EIP-4788
-	BeaconRootsAddress = common.HexToAddress("0x000F3df6D732807Ef1319fB7B8bB8522d0Beac02")
-	// BeaconRootsCode is the code where historical beacon roots are stored as per EIP-4788
-	BeaconRootsCode = common.FromHex("3373fffffffffffffffffffffffffffffffffffffffe14604d57602036146024575f5ffd5b5f35801560495762001fff810690815414603c575f5ffd5b62001fff01545f5260205ff35b5f5ffd5b62001fff42064281555f359062001fff015500")
-	// WithdrawalRequests is the address where the EIP-7002 withdrawal requests queue is maintained.
-	WithdrawalRequestsAddress = common.HexToAddress("0x00A3ca265EBcb825B45F985A16CEFB49958cE017")
-=======
 // System contracts.
 var (
->>>>>>> ffbc77ac
 	// SystemAddress is where the system-transaction is sent from as per EIP-4788
 	SystemAddress = common.HexToAddress("0xfffffffffffffffffffffffffffffffffffffffe")
 
@@ -218,12 +201,6 @@
 
 	// EIP-2935 - Serve historical block hashes from state
 	HistoryStorageAddress = common.HexToAddress("0x0aae40965e6800cd9b1f4b05ff21581047e3f91e")
-<<<<<<< HEAD
-	// HistoryStorageCode is the code with getters for historical block hashes.
-	HistoryStorageCode = common.FromHex("3373fffffffffffffffffffffffffffffffffffffffe1460575767ffffffffffffffff5f3511605357600143035f3511604b575f35612000014311604b57611fff5f3516545f5260205ff35b5f5f5260205ff35b5f5ffd5b5f35611fff60014303165500")
-
-	DaoTreasuryAddress common.Address = common.HexToAddress("0xf8De282b3f23f2378D2994043c9Fb65658B1c62B")
-=======
 	HistoryStorageCode    = common.FromHex("3373fffffffffffffffffffffffffffffffffffffffe1460575767ffffffffffffffff5f3511605357600143035f3511604b575f35612000014311604b57611fff5f3516545f5260205ff35b5f5f5260205ff35b5f5ffd5b5f35611fff60014303165500")
 
 	// EIP-7002 - Execution layer triggerable withdrawals
@@ -233,5 +210,4 @@
 	// EIP-7251 - Increase the MAX_EFFECTIVE_BALANCE
 	ConsolidationQueueAddress = common.HexToAddress("0x01aBEa29659e5e97C95107F20bb753cD3e09bBBb")
 	ConsolidationQueueCode    = common.FromHex("3373fffffffffffffffffffffffffffffffffffffffe1460cf573615156028575f545f5260205ff35b366060141561019a5760115f54807fffffffffffffffffffffffffffffffffffffffffffffffffffffffffffffffff1461019a57600182026001905f5b5f821115608057810190830284830290049160010191906065565b90939004341061019a57600154600101600155600354806004026004013381556001015f358155600101602035815560010160403590553360601b5f5260605f60143760745fa0600101600355005b6003546002548082038060011160e3575060015b5f5b8181146101295780607402838201600402600401805490600101805490600101805490600101549260601b84529083601401528260340152906054015260010160e5565b910180921461013b5790600255610146565b90505f6002555f6003555b5f54807fffffffffffffffffffffffffffffffffffffffffffffffffffffffffffffffff141561017357505f5b6001546001828201116101885750505f61018e565b01600190035b5f555f6001556074025ff35b5f5ffd")
->>>>>>> ffbc77ac
 )